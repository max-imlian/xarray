"""
Use this module directly:
    import xray.plot as xplt

Or use the methods on a DataArray:
    DataArray.plot._____
"""

from __future__ import division
import pkg_resources
import functools
<<<<<<< HEAD
from textwrap import dedent
from itertools import cycle
from distutils.version import LooseVersion
=======
import warnings
>>>>>>> 04f4e88b

import numpy as np
import pandas as pd

from ..core.utils import is_uniform_spaced
from ..core.pycompat import basestring


# Maybe more appropriate to keep this in .utils
def _right_dtype(arr, types):
    """
    Is the numpy array a sub dtype of anything in types?
    """
    return any(np.issubdtype(arr.dtype, t) for t in types)


def _ensure_plottable(*args):
    """
    Raise exception if there is anything in args that can't be plotted on
    an axis.
    """
    plottypes = [np.floating, np.integer, np.timedelta64, np.datetime64]

    # Lists need to be converted to np.arrays here.
    if not any(_right_dtype(np.array(x), plottypes) for x in args):
        raise TypeError('Plotting requires coordinates to be numeric '
                        'or dates.')


def _load_default_cmap(fname='default_colormap.csv'):
    """
    Returns viridis color map
    """
    from matplotlib.colors import LinearSegmentedColormap

    # Not sure what the first arg here should be
    f = pkg_resources.resource_stream(__name__, fname)
    cm_data = pd.read_csv(f, header=None).values

    return LinearSegmentedColormap.from_list('viridis', cm_data)


def plot(darray, ax=None, rtol=0.01, **kwargs):
    """
    Default plot of DataArray using matplotlib / pylab.

    Calls xray plotting function based on the dimensions of
    darray.squeeze()

    =============== =========== ===========================
    Dimensions      Coordinates Plotting function
    --------------- ----------- ---------------------------
    1                           :py:func:`xray.plot.line`
    2               Uniform     :py:func:`xray.plot.imshow`
    2               Irregular   :py:func:`xray.plot.contourf`
    Anything else               :py:func:`xray.plot.hist`
    =============== =========== ===========================

    Parameters
    ----------
    darray : DataArray
    ax : matplotlib axes, optional
        If None, uses the current axis
    rtol : number, optional
        Relative tolerance used to determine if the indexes
        are uniformly spaced. Usually a small positive number.
    **kwargs : optional
        Additional keyword arguments to matplotlib

    """
    darray = darray.squeeze()

    ndims = len(darray.dims)

    if ndims == 1:
        plotfunc = line
    elif ndims == 2:
        indexes = darray.indexes.values()
        if all(is_uniform_spaced(i, rtol=rtol) for i in indexes):
            plotfunc = imshow
        else:
            plotfunc = contourf
    else:
        plotfunc = hist

    kwargs['ax'] = ax
    return plotfunc(darray, **kwargs)


# This function signature should not change so that it can use
# matplotlib format strings
def line(darray, *args, **kwargs):
    """
    Line plot of 1 dimensional DataArray index against values

    Wraps matplotlib.pyplot.plot

    Parameters
    ----------
    darray : DataArray
        Must be 1 dimensional
    ax : matplotlib axes, optional
        If not passed, uses the current axis
    *args, **kwargs : optional
        Additional arguments to matplotlib.pyplot.plot

    """
    import matplotlib.pyplot as plt

    ndims = len(darray.dims)
    if ndims != 1:
        raise ValueError('Line plots are for 1 dimensional DataArrays. '
                         'Passed DataArray has {ndims} '
                         'dimensions'.format(ndims=ndims))

    # Ensures consistency with .plot method
    ax = kwargs.pop('ax', None)

    if ax is None:
        ax = plt.gca()

    xlabel, x = list(darray.indexes.items())[0]

    _ensure_plottable([x])

    primitive = ax.plot(x, darray, *args, **kwargs)

    ax.set_xlabel(xlabel)
    ax.set_title(darray._title_for_slice())

    if darray.name is not None:
        ax.set_ylabel(darray.name)

    # Rotate dates on xlabels
    if np.issubdtype(x.dtype, np.datetime64):
        plt.gcf().autofmt_xdate()

    return primitive


def hist(darray, ax=None, **kwargs):
    """
    Histogram of DataArray

    Wraps matplotlib.pyplot.hist

    Plots N dimensional arrays by first flattening the array.

    Parameters
    ----------
    darray : DataArray
        Can be any dimension
    ax : matplotlib axes, optional
        If not passed, uses the current axis
    **kwargs : optional
        Additional keyword arguments to matplotlib.pyplot.hist

    """
    import matplotlib.pyplot as plt

    if ax is None:
        ax = plt.gca()

    no_nan = np.ravel(darray.values)
    no_nan = no_nan[pd.notnull(no_nan)]

    primitive = ax.hist(no_nan, **kwargs)

    ax.set_ylabel('Count')

    if darray.name is not None:
        ax.set_title('Histogram of {0}'.format(darray.name))

    return primitive


def _update_axes_limits(ax, xincrease, yincrease):
    """
    Update axes in place to increase or decrease
    For use in _plot2d
    """
    if xincrease is None:
        pass
    elif xincrease:
        ax.set_xlim(sorted(ax.get_xlim()))
    elif not xincrease:
        ax.set_xlim(sorted(ax.get_xlim(), reverse=True))

    if yincrease is None:
        pass
    elif yincrease:
        ax.set_ylim(sorted(ax.get_ylim()))
    elif not yincrease:
        ax.set_ylim(sorted(ax.get_ylim(), reverse=True))


def _determine_cmap_params(plot_data, vmin=None, vmax=None, cmap=None,
                           center=None, robust=False, extend=None,
                           levels=None, filled=True, cnorm=None):
    """
    Use some heuristics to set good defaults for colorbar and range.

    Adapted from Seaborn:
    https://github.com/mwaskom/seaborn/blob/v0.6/seaborn/matrix.py#L158

    Parameters
    ==========
    plot_data: Numpy array
        Doesn't handle xray objects

    Returns
    =======
    cmap_params : dict
        Use depends on the type of the plotting function
    """
    ROBUST_PERCENTILE = 2.0
    import matplotlib as mpl

    #calc_data = np.ravel(plot_data[~pd.isnull(plot_data)])
    calc_data = plot_data[~pd.isnull(plot_data)]
    if vmin is None:
        vmin = np.percentile(calc_data, ROBUST_PERCENTILE) if robust else calc_data.min()
    if vmax is None:
        vmax = np.percentile(calc_data, 100 - ROBUST_PERCENTILE) if robust else calc_data.max()

    # Simple heuristics for whether these data should  have a divergent map
    divergent = ((vmin < 0) and (vmax > 0)) or center is not None

    # Now set center to 0 so math below makes sense
    if center is None:
        center = 0

    # A divergent map should be symmetric around the center value
    if divergent:
        vlim = max(abs(vmin - center), abs(vmax - center))
        vmin, vmax = -vlim, vlim

    # Now add in the centering value and set the limits
    vmin += center
    vmax += center

    # Choose default colormaps if not provided
    if cmap is None:
        if divergent:
            cmap = "RdBu_r"
        else:
            cmap = "viridis"

    # Allow viridis before matplotlib 1.5
    if cmap == "viridis":
        cmap = _load_default_cmap()

    # Handle discrete levels
    if levels is not None:
        if isinstance(levels, int):
            ticker = mpl.ticker.MaxNLocator(levels)
            levels = ticker.tick_values(vmin, vmax)
        vmin, vmax = levels[0], levels[-1]

    if extend is None:
        extend = _determine_extend(calc_data, vmin, vmax)

    if levels is not None:
        cmap, cnorm = _build_discrete_cmap(cmap, levels, extend, filled)

    return dict(vmin=vmin, vmax=vmax, cmap=cmap, extend=extend,
                levels=levels, cnorm=cnorm)


def _determine_extend(calc_data, vmin, vmax):
    extend_min = calc_data.min() < vmin
    extend_max = calc_data.max() > vmax
    if extend_min and extend_max:
        extend = 'both'
    elif extend_min:
        extend = 'min'
    elif extend_max:
        extend = 'max'
    else:
        extend = 'neither'
    return extend


def _color_palette(cmap, n_colors):
    import matplotlib.pyplot as plt
    from matplotlib.colors import ListedColormap
    colors_i = np.linspace(0, 1., n_colors)
    if isinstance(cmap, (list, tuple)):
        # we have a list of colors
        try:
            # first try to turn it into a palette with seaborn
            from seaborn.apionly import color_palette
            pal = color_palette(cmap, n_colors=n_colors)
        except ImportError:
            # if that fails, use matplotlib
            # in this case, is there any difference between mpl and seaborn?
            cmap = ListedColormap(cmap, N=n_colors)
            pal = cmap(colors_i)
    elif isinstance(cmap, basestring):
        # we have some sort of named palette
        try:
            # first try to turn it into a palette with seaborn                    
            from seaborn.apionly import color_palette
            pal = color_palette(cmap, n_colors=n_colors)
        except (ImportError, ValueError):
            # ValueError is raised when seaborn doesn't like a colormap (e.g. jet)
            # if that fails, use matplotlib
            try:
                # is this a matplotlib cmap?
                cmap = plt.get_cmap(cmap)
            except ValueError:
                # or maybe we just got a single color as a string
                cmap = ListedColormap([cmap], N=n_colors)
            pal = cmap(colors_i)
    else:
        # cmap better be a LinearSegmentedColormap (e.g. viridis)
        pal = cmap(colors_i)

    return pal

def _build_discrete_cmap(cmap, levels, extend, filled):
    """
    Build a discrete colormap and normalization of the data.
    """
    import matplotlib as mpl

    if not filled:
        # non-filled contour plots
        extend = 'neither'

    if extend == 'both':
        ext_n = 2
    elif extend in ['min', 'max']:
        ext_n = 1
    else:
        ext_n = 0

    n_colors = len(levels) + ext_n - 1
    pal = _color_palette(cmap, n_colors)

    new_cmap, cnorm = mpl.colors.from_levels_and_colors(
        levels, pal, extend=extend)
    # copy the old cmap name, for easier testing
    new_cmap.name = getattr(cmap, 'name', cmap)

    return new_cmap, cnorm


# MUST run before any 2d plotting functions are defined since
# _plot2d decorator adds them as methods here.
class _PlotMethods(object):
    '''
    Enables use of xray.plot functions as attributes on a DataArray.
    For example, DataArray.plot.imshow
    '''

    def __init__(self, DataArray_instance):
        self._da = DataArray_instance

    def __call__(self, ax=None, rtol=0.01, **kwargs):
        return plot(self._da, ax=ax, rtol=rtol, **kwargs)

    @functools.wraps(hist)
    def hist(self, ax=None, **kwargs):
        return hist(self._da, ax=ax, **kwargs)

    @functools.wraps(line)
    def line(self, *args, **kwargs):
        return line(self._da, *args, **kwargs)


def _plot2d(plotfunc):
    """
    Decorator for common 2d plotting logic

    Also adds the 2d plot method to class _PlotMethods
    """
    commondoc = '''
    Parameters
    ----------
    darray : DataArray
        Must be 2 dimensional
    x : string, optional
        Coordinate for x axis. If None use darray.dims[1]
    y : string, optional
        Coordinate for y axis. If None use darray.dims[0]
    ax : matplotlib axes object, optional
        If None, uses the current axis
    xincrease : None, True, or False, optional
        Should the values on the x axes be increasing from left to right?
        if None, use the default for the matplotlib function
    yincrease : None, True, or False, optional
        Should the values on the y axes be increasing from top to bottom?
        if None, use the default for the matplotlib function
    add_colorbar : Boolean, optional
        Adds colorbar to axis
    add_labels : Boolean, optional
        Use xray metadata to label axes
    vmin, vmax : floats, optional
        Values to anchor the colormap, otherwise they are inferred from the
        data and other keyword arguments. When a diverging dataset is inferred,
        one of these values may be ignored. If discrete levels are provided as
        an explicit list, both of these values are ignored.
    cmap : matplotlib colormap name or object, optional
        The mapping from data values to color space. If not provided, this
        will be either be ``viridis`` (if the function infers a sequential
        dataset) or ``RdBu_r`` (if the function infers a diverging dataset).
        When when `Seaborn` is installed, ``cmap`` may also be a `seaborn` 
        color palette. If ``cmap`` is seaborn color palette and the plot type
        is not ``contour`` or ``contourf``, ``levels`` must also be specified.
    colors : discrete colors to plot, optional
        A single color or a list of colors. If the plot type is not ``contour``
        or ``contourf``, the ``levels`` argument is required.
    center : float, optional
        The value at which to center the colormap. Passing this value implies
        use of a diverging colormap.
    robust : bool, optional
        If True and ``vmin`` or ``vmax`` are absent, the colormap range is
        computed with 2nd and 98th percentiles instead of the extreme values.
    extend : {'neither', 'both', 'min', 'max'}, optional
        How to draw arrows extending the colorbar beyond its limits. If not
        provided, extend is inferred from vmin, vmax and the data limits.
    levels : int or list-like object, optional
        Split the colormap (cmap) into discrete color intervals.
    **kwargs : optional
        Additional arguments to wrapped matplotlib function

    Returns
    -------
    artist :
        The same type of primitive artist that the wrapped matplotlib
        function returns
    '''

    # Build on the original docstring
    plotfunc.__doc__ = '\n'.join((plotfunc.__doc__, commondoc))

    @functools.wraps(plotfunc)
<<<<<<< HEAD
    def newplotfunc(darray, x=None, y=None, ax=None, xincrease=None, yincrease=None,
                    add_colorbar=True, add_labels=True, vmin=None, vmax=None,
                    cmap=None, center=None, robust=False, extend=None, levels=None,
=======
    def newplotfunc(darray, ax=None, xincrease=None, yincrease=None,
                    add_colorbar=True, add_labels=True, vmin=None, vmax=None, cmap=None,
                    center=None, robust=False, extend=None, levels=None, colors=None,
>>>>>>> 04f4e88b
                    **kwargs):
        # All 2d plots in xray share this function signature.
        # Method signature below should be consistent.

        import matplotlib.pyplot as plt

        # colors is mutually exclusive with cmap
        if cmap and colors:
            raise ValueError("Can't specify both cmap and colors.")
        # colors is only valid when levels is supplied or the plot is of type
        # contour or contourf
        if colors and (('contour' not in plotfunc.__name__) and (not levels)):
            raise ValueError("Can only specify colors with contour or levels")
        # we should not be getting a list of colors in cmap anymore
        # is there a better way to do this test?
        if isinstance(cmap, (list, tuple)):
            warnings.warn("Specifying a list of colors in cmap is deprecated. "
                          "Use colors keyword instead.",
                          DeprecationWarning, stacklevel=3)

        if ax is None:
            ax = plt.gca()

        dims = list(darray.dims)

        if len(dims) != 2:
            raise ValueError('{type} plots are for 2 dimensional DataArrays. '
                             'Passed DataArray has {ndim} dimensions'
                             .format(type=plotfunc.__name__, ndim=len(dims)))

        if x and x not in darray:
            raise KeyError('{0} is not a dimension of this DataArray. Use '
                           '{1} or {2} for x'
                           .format(x, *dims))

        if y and y not in darray:
            raise KeyError('{0} is not a dimension of this DataArray. Use '
                           '{1} or {2} for y'
                           .format(y, *dims))

        # Get label names
        if x and y:
            xlab = x
            ylab = y
        elif x and not y:
            xlab = x
            del dims[dims.index(x)]
            ylab = dims.pop()
        elif y and not x:
            ylab = y
            del dims[dims.index(y)]
            xlab = dims.pop()
        else:
            ylab, xlab = dims

        # better to pass the ndarrays directly to plotting functions
        xval = darray[xlab].values
        yval = darray[ylab].values
        zval = darray.to_masked_array(copy=False)

        # May need to transpose for correct x, y labels
        if xlab == darray.dims[0]:
            zval = zval.T

        _ensure_plottable(xval, yval)

        if 'contour' in plotfunc.__name__ and levels is None:
            levels = 7  # this is the matplotlib default

<<<<<<< HEAD
        cmap_kwargs = {'plot_data': zval.data,
                'vmin': vmin,
                'vmax': vmax,
                'cmap': cmap,
                'center': center,
                'robust': robust,
                'extend': extend,
                'levels': levels,
                'filled': plotfunc.__name__ != 'contour',
                }
        cmap_params = _determine_cmap_params(**cmap_kwargs)

=======
        cmap = colors if colors else cmap
        cmap_params = _determine_cmap_params(z.data, vmin, vmax, cmap, center,
                                             robust, extend, levels, filled)
>>>>>>> 04f4e88b
        if 'contour' in plotfunc.__name__:
            # extend is a keyword argument only for contour and contourf, but
            # passing it to the colorbar is sufficient for imshow and
            # pcolormesh
            kwargs['extend'] = cmap_params['extend']
            kwargs['levels'] = cmap_params['levels']

        # This allows the user to pass in a custom norm coming via kwargs
        kwargs.setdefault('norm', cmap_params['cnorm'])

        ax, primitive = plotfunc(xval, yval, zval, ax=ax,
                                 cmap=cmap_params['cmap'],
                                 vmin=cmap_params['vmin'],
                                 vmax=cmap_params['vmax'],
                                 **kwargs)

        # Label the plot with metadata
        if add_labels:
            ax.set_xlabel(xlab)
            ax.set_ylabel(ylab)
            ax.set_title(darray._title_for_slice())

        if add_colorbar:
            cbar = plt.colorbar(primitive, ax=ax, extend=cmap_params['extend'])
            if darray.name and add_labels:
                cbar.set_label(darray.name)

        _update_axes_limits(ax, xincrease, yincrease)

        return primitive

    # For use as DataArray.plot.plotmethod
    @functools.wraps(newplotfunc)
    def plotmethod(_PlotMethods_obj, x=None, y=None, ax=None, xincrease=None, yincrease=None,
                   add_colorbar=True, add_labels=True, vmin=None, vmax=None, cmap=None,
                   colors=None, center=None, robust=False, extend=None, levels=None,
                   **kwargs):
        '''
        The method should have the same signature as the function.

        This just makes the method work on Plotmethods objects,
        and passes all the other arguments straight through.
        '''
        allargs = locals()
        allargs['darray'] = _PlotMethods_obj._da
        allargs.update(kwargs)
        for arg in ['_PlotMethods_obj', 'newplotfunc', 'kwargs']:
            del allargs[arg]
        return newplotfunc(**allargs)

    # Add to class _PlotMethods
    setattr(_PlotMethods, plotmethod.__name__, plotmethod)

    return newplotfunc


@_plot2d
def imshow(x, y, z, ax, **kwargs):
    """
    Image plot of 2d DataArray using matplotlib / pylab

    Wraps matplotlib.pyplot.imshow

    ..note::

        This function needs uniformly spaced coordinates to
        properly label the axes. Call DataArray.plot() to check.

    The pixels are centered on the coordinates values. Ie, if the coordinate
    value is 3.2 then the pixels for those coordinates will be centered on 3.2.
    """
    # Centering the pixels- Assumes uniform spacing
    xstep = (x[1] - x[0]) / 2.0
    ystep = (y[1] - y[0]) / 2.0
    left, right = x[0] - xstep, x[-1] + xstep
    bottom, top = y[-1] + ystep, y[0] - ystep

    defaults = {'extent': [left, right, bottom, top],
                'aspect': 'auto',
                'interpolation': 'nearest',
                }

    # Allow user to override these defaults
    defaults.update(kwargs)

    primitive = ax.imshow(z, **defaults)

    return ax, primitive


@_plot2d
def contour(x, y, z, ax, **kwargs):
    """
    Contour plot of 2d DataArray

    Wraps matplotlib.pyplot.contour
    """
    primitive = ax.contour(x, y, z, **kwargs)
    return ax, primitive


@_plot2d
def contourf(x, y, z, ax, **kwargs):
    """
    Filled contour plot of 2d DataArray

    Wraps matplotlib.pyplot.contourf
    """
    primitive = ax.contourf(x, y, z, **kwargs)
    return ax, primitive


def _infer_interval_breaks(coord):
    """
    >>> _infer_interval_breaks(np.arange(5))
    array([-0.5,  0.5,  1.5,  2.5,  3.5,  4.5])
    """
    coord = np.asarray(coord)
    deltas = 0.5 * (coord[1:] - coord[:-1])
    first = coord[0] - deltas[0]
    last = coord[-1] + deltas[-1]
    return np.r_[[first], coord[:-1] + deltas, [last]]


@_plot2d
def pcolormesh(x, y, z, ax, **kwargs):
    """
    Pseudocolor plot of 2d DataArray

    Wraps matplotlib.pyplot.pcolormesh
    """
    x = _infer_interval_breaks(x)
    y = _infer_interval_breaks(y)

    primitive = ax.pcolormesh(x, y, z, **kwargs)

    # by default, pcolormesh picks "round" values for bounds
    # this results in ugly looking plots with lots of surrounding whitespace
    ax.set_xlim(x[0], x[-1])
    ax.set_ylim(y[0], y[-1])

    return ax, primitive<|MERGE_RESOLUTION|>--- conflicted
+++ resolved
@@ -9,13 +9,10 @@
 from __future__ import division
 import pkg_resources
 import functools
-<<<<<<< HEAD
 from textwrap import dedent
 from itertools import cycle
 from distutils.version import LooseVersion
-=======
 import warnings
->>>>>>> 04f4e88b
 
 import numpy as np
 import pandas as pd
@@ -454,15 +451,9 @@
     plotfunc.__doc__ = '\n'.join((plotfunc.__doc__, commondoc))
 
     @functools.wraps(plotfunc)
-<<<<<<< HEAD
     def newplotfunc(darray, x=None, y=None, ax=None, xincrease=None, yincrease=None,
-                    add_colorbar=True, add_labels=True, vmin=None, vmax=None,
-                    cmap=None, center=None, robust=False, extend=None, levels=None,
-=======
-    def newplotfunc(darray, ax=None, xincrease=None, yincrease=None,
                     add_colorbar=True, add_labels=True, vmin=None, vmax=None, cmap=None,
                     center=None, robust=False, extend=None, levels=None, colors=None,
->>>>>>> 04f4e88b
                     **kwargs):
         # All 2d plots in xray share this function signature.
         # Method signature below should be consistent.
@@ -532,24 +523,19 @@
         if 'contour' in plotfunc.__name__ and levels is None:
             levels = 7  # this is the matplotlib default
 
-<<<<<<< HEAD
         cmap_kwargs = {'plot_data': zval.data,
                 'vmin': vmin,
                 'vmax': vmax,
-                'cmap': cmap,
+                'cmap': colors if colors else cmap,
                 'center': center,
                 'robust': robust,
                 'extend': extend,
                 'levels': levels,
                 'filled': plotfunc.__name__ != 'contour',
                 }
+
         cmap_params = _determine_cmap_params(**cmap_kwargs)
 
-=======
-        cmap = colors if colors else cmap
-        cmap_params = _determine_cmap_params(z.data, vmin, vmax, cmap, center,
-                                             robust, extend, levels, filled)
->>>>>>> 04f4e88b
         if 'contour' in plotfunc.__name__:
             # extend is a keyword argument only for contour and contourf, but
             # passing it to the colorbar is sufficient for imshow and
