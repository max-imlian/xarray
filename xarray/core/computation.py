"""
Functions for applying functions that act on arrays to xarray's labeled data.
"""
from __future__ import annotations

import functools
import itertools
import operator
import warnings
from collections import Counter
from collections.abc import Hashable, Iterable, Iterator, Mapping, Sequence, Set
from typing import TYPE_CHECKING, Any, Callable, Literal, TypeVar, Union, overload

import numpy as np

from xarray.core import dtypes, duck_array_ops, utils
from xarray.core.alignment import align, deep_align
from xarray.core.common import zeros_like
from xarray.core.duck_array_ops import datetime_to_numeric
from xarray.core.formatting import limit_lines
from xarray.core.indexes import Index, filter_indexes_from_coords
from xarray.core.merge import merge_attrs, merge_coordinates_without_align
from xarray.core.options import OPTIONS, _get_keep_attrs
from xarray.core.parallelcompat import get_chunked_array_type
from xarray.core.pycompat import is_chunked_array, is_duck_dask_array
from xarray.core.types import Dims, T_DataArray
from xarray.core.utils import is_dict_like, is_scalar
from xarray.core.variable import Variable
from xarray.util.deprecation_helpers import deprecate_dims

if TYPE_CHECKING:
    from xarray.core.coordinates import Coordinates
    from xarray.core.dataarray import DataArray
    from xarray.core.dataset import Dataset
    from xarray.core.types import CombineAttrsOptions, JoinOptions

    MissingCoreDimOptions = Literal["raise", "copy", "drop"]

_NO_FILL_VALUE = utils.ReprObject("<no-fill-value>")
_DEFAULT_NAME = utils.ReprObject("<default-name>")
_JOINS_WITHOUT_FILL_VALUES = frozenset({"inner", "exact"})


def _first_of_type(args, kind):
    """Return either first object of type 'kind' or raise if not found."""
    for arg in args:
        if isinstance(arg, kind):
            return arg

    raise ValueError("This should be unreachable.")


def _all_of_type(args, kind):
    """Return all objects of type 'kind'"""
    return [arg for arg in args if isinstance(arg, kind)]


class _UFuncSignature:
    """Core dimensions signature for a given function.

    Based on the signature provided by generalized ufuncs in NumPy.

    Attributes
    ----------
    input_core_dims : tuple[tuple]
        Core dimension names on each input variable.
    output_core_dims : tuple[tuple]
        Core dimension names on each output variable.
    """

    __slots__ = (
        "input_core_dims",
        "output_core_dims",
        "_all_input_core_dims",
        "_all_output_core_dims",
        "_all_core_dims",
    )

    def __init__(self, input_core_dims, output_core_dims=((),)):
        self.input_core_dims = tuple(tuple(a) for a in input_core_dims)
        self.output_core_dims = tuple(tuple(a) for a in output_core_dims)
        self._all_input_core_dims = None
        self._all_output_core_dims = None
        self._all_core_dims = None

    @property
    def all_input_core_dims(self):
        if self._all_input_core_dims is None:
            self._all_input_core_dims = frozenset(
                dim for dims in self.input_core_dims for dim in dims
            )
        return self._all_input_core_dims

    @property
    def all_output_core_dims(self):
        if self._all_output_core_dims is None:
            self._all_output_core_dims = frozenset(
                dim for dims in self.output_core_dims for dim in dims
            )
        return self._all_output_core_dims

    @property
    def all_core_dims(self):
        if self._all_core_dims is None:
            self._all_core_dims = self.all_input_core_dims | self.all_output_core_dims
        return self._all_core_dims

    @property
    def dims_map(self):
        return {
            core_dim: f"dim{n}" for n, core_dim in enumerate(sorted(self.all_core_dims))
        }

    @property
    def num_inputs(self):
        return len(self.input_core_dims)

    @property
    def num_outputs(self):
        return len(self.output_core_dims)

    def __eq__(self, other):
        try:
            return (
                self.input_core_dims == other.input_core_dims
                and self.output_core_dims == other.output_core_dims
            )
        except AttributeError:
            return False

    def __ne__(self, other):
        return not self == other

    def __repr__(self):
        return "{}({!r}, {!r})".format(
            type(self).__name__,
            list(self.input_core_dims),
            list(self.output_core_dims),
        )

    def __str__(self):
        lhs = ",".join("({})".format(",".join(dims)) for dims in self.input_core_dims)
        rhs = ",".join("({})".format(",".join(dims)) for dims in self.output_core_dims)
        return f"{lhs}->{rhs}"

    def to_gufunc_string(self, exclude_dims=frozenset()):
        """Create an equivalent signature string for a NumPy gufunc.

        Unlike __str__, handles dimensions that don't map to Python
        identifiers.

        Also creates unique names for input_core_dims contained in exclude_dims.
        """
        input_core_dims = [
            [self.dims_map[dim] for dim in core_dims]
            for core_dims in self.input_core_dims
        ]
        output_core_dims = [
            [self.dims_map[dim] for dim in core_dims]
            for core_dims in self.output_core_dims
        ]

        # enumerate input_core_dims contained in exclude_dims to make them unique
        if exclude_dims:
            exclude_dims = [self.dims_map[dim] for dim in exclude_dims]

            counter: Counter = Counter()

            def _enumerate(dim):
                if dim in exclude_dims:
                    n = counter[dim]
                    counter.update([dim])
                    dim = f"{dim}_{n}"
                return dim

            input_core_dims = [
                [_enumerate(dim) for dim in arg] for arg in input_core_dims
            ]

        alt_signature = type(self)(input_core_dims, output_core_dims)
        return str(alt_signature)


def result_name(objects: Iterable[Any]) -> Any:
    # use the same naming heuristics as pandas:
    # https://github.com/blaze/blaze/issues/458#issuecomment-51936356
    names = {getattr(obj, "name", _DEFAULT_NAME) for obj in objects}
    names.discard(_DEFAULT_NAME)
    if len(names) == 1:
        (name,) = names
    else:
        name = None
    return name


def _get_coords_list(args: Iterable[Any]) -> list[Coordinates]:
    coords_list = []
    for arg in args:
        try:
            coords = arg.coords
        except AttributeError:
            pass  # skip this argument
        else:
            coords_list.append(coords)
    return coords_list


def build_output_coords_and_indexes(
    args: Iterable[Any],
    signature: _UFuncSignature,
    exclude_dims: Set = frozenset(),
    combine_attrs: CombineAttrsOptions = "override",
) -> tuple[list[dict[Any, Variable]], list[dict[Any, Index]]]:
    """Build output coordinates and indexes for an operation.

    Parameters
    ----------
    args : Iterable
        List of raw operation arguments. Any valid types for xarray operations
        are OK, e.g., scalars, Variable, DataArray, Dataset.
    signature : _UfuncSignature
        Core dimensions signature for the operation.
    exclude_dims : set, optional
        Dimensions excluded from the operation. Coordinates along these
        dimensions are dropped.
    combine_attrs : {"drop", "identical", "no_conflicts", "drop_conflicts", \
                     "override"} or callable, default: "drop"
        A callable or a string indicating how to combine attrs of the objects being
        merged:

        - "drop": empty attrs on returned Dataset.
        - "identical": all attrs must be the same on every object.
        - "no_conflicts": attrs from all objects are combined, any that have
          the same name must also have the same value.
        - "drop_conflicts": attrs from all objects are combined, any that have
          the same name but different values are dropped.
        - "override": skip comparing and copy attrs from the first dataset to
          the result.

        If a callable, it must expect a sequence of ``attrs`` dicts and a context object
        as its only parameters.

    Returns
    -------
    Dictionaries of Variable and Index objects with merged coordinates.
    """
    coords_list = _get_coords_list(args)

    if len(coords_list) == 1 and not exclude_dims:
        # we can skip the expensive merge
        (unpacked_coords,) = coords_list
        merged_vars = dict(unpacked_coords.variables)
        merged_indexes = dict(unpacked_coords.xindexes)
    else:
        merged_vars, merged_indexes = merge_coordinates_without_align(
            coords_list, exclude_dims=exclude_dims, combine_attrs=combine_attrs
        )

    output_coords = []
    output_indexes = []
    for output_dims in signature.output_core_dims:
        dropped_dims = signature.all_input_core_dims - set(output_dims)
        if dropped_dims:
            filtered_coords = {
                k: v for k, v in merged_vars.items() if dropped_dims.isdisjoint(v.dims)
            }
            filtered_indexes = filter_indexes_from_coords(
                merged_indexes, set(filtered_coords)
            )
        else:
            filtered_coords = merged_vars
            filtered_indexes = merged_indexes
        output_coords.append(filtered_coords)
        output_indexes.append(filtered_indexes)

    return output_coords, output_indexes


def apply_dataarray_vfunc(
    func,
    *args,
    signature: _UFuncSignature,
    join: JoinOptions = "inner",
    exclude_dims=frozenset(),
    keep_attrs="override",
) -> tuple[DataArray, ...] | DataArray:
    """Apply a variable level function over DataArray, Variable and/or ndarray
    objects.
    """
    from xarray.core.dataarray import DataArray

    if len(args) > 1:
        args = tuple(
            deep_align(
                args,
                join=join,
                copy=False,
                exclude=exclude_dims,
                raise_on_invalid=False,
            )
        )

    objs = _all_of_type(args, DataArray)

    if keep_attrs == "drop":
        name = result_name(args)
    else:
        first_obj = _first_of_type(args, DataArray)
        name = first_obj.name
    result_coords, result_indexes = build_output_coords_and_indexes(
        args, signature, exclude_dims, combine_attrs=keep_attrs
    )

    data_vars = [getattr(a, "variable", a) for a in args]
    result_var = func(*data_vars)

    out: tuple[DataArray, ...] | DataArray
    if signature.num_outputs > 1:
        out = tuple(
            DataArray(
                variable, coords=coords, indexes=indexes, name=name, fastpath=True
            )
            for variable, coords, indexes in zip(
                result_var, result_coords, result_indexes
            )
        )
    else:
        (coords,) = result_coords
        (indexes,) = result_indexes
        out = DataArray(
            result_var, coords=coords, indexes=indexes, name=name, fastpath=True
        )

    attrs = merge_attrs([x.attrs for x in objs], combine_attrs=keep_attrs)
    if isinstance(out, tuple):
        for da in out:
            da.attrs = attrs
    else:
        out.attrs = attrs

    return out


def ordered_set_union(all_keys: list[Iterable]) -> Iterable:
    return {key: None for keys in all_keys for key in keys}.keys()


def ordered_set_intersection(all_keys: list[Iterable]) -> Iterable:
    intersection = set(all_keys[0])
    for keys in all_keys[1:]:
        intersection.intersection_update(keys)
    return [key for key in all_keys[0] if key in intersection]


def assert_and_return_exact_match(all_keys):
    first_keys = all_keys[0]
    for keys in all_keys[1:]:
        if keys != first_keys:
            raise ValueError(
                "exact match required for all data variable names, "
                f"but {list(keys)} != {list(first_keys)}: {set(keys) ^ set(first_keys)} are not in both."
            )
    return first_keys


_JOINERS: dict[str, Callable] = {
    "inner": ordered_set_intersection,
    "outer": ordered_set_union,
    "left": operator.itemgetter(0),
    "right": operator.itemgetter(-1),
    "exact": assert_and_return_exact_match,
}


def join_dict_keys(objects: Iterable[Mapping | Any], how: str = "inner") -> Iterable:
    joiner = _JOINERS[how]
    all_keys = [obj.keys() for obj in objects if hasattr(obj, "keys")]
    return joiner(all_keys)


def collect_dict_values(
    objects: Iterable[Mapping | Any], keys: Iterable, fill_value: object = None
) -> list[list]:
    return [
        [obj.get(key, fill_value) if is_dict_like(obj) else obj for obj in objects]
        for key in keys
    ]


def _as_variables_or_variable(arg) -> Variable | tuple[Variable]:
    try:
        return arg.variables
    except AttributeError:
        try:
            return arg.variable
        except AttributeError:
            return arg


def _unpack_dict_tuples(
    result_vars: Mapping[Any, tuple[Variable, ...]], num_outputs: int
) -> tuple[dict[Hashable, Variable], ...]:
    out: tuple[dict[Hashable, Variable], ...] = tuple({} for _ in range(num_outputs))
    for name, values in result_vars.items():
        for value, results_dict in zip(values, out):
            results_dict[name] = value
    return out


def _check_core_dims(signature, variable_args, name):
    """
    Check if an arg has all the core dims required by the signature.

    Slightly awkward design, of returning the error message. But we want to
    give a detailed error message, which requires inspecting the variable in
    the inner loop.
    """
    missing = []
    for i, (core_dims, variable_arg) in enumerate(
        zip(signature.input_core_dims, variable_args)
    ):
        # Check whether all the dims are on the variable. Note that we need the
        # `hasattr` to check for a dims property, to protect against the case where
        # a numpy array is passed in.
        if hasattr(variable_arg, "dims") and set(core_dims) - set(variable_arg.dims):
            missing += [[i, variable_arg, core_dims]]
    if missing:
        message = ""
        for i, variable_arg, core_dims in missing:
            message += f"Missing core dims {set(core_dims) - set(variable_arg.dims)} from arg number {i + 1} on a variable named `{name}`:\n{variable_arg}\n\n"
        message += "Either add the core dimension, or if passing a dataset alternatively pass `on_missing_core_dim` as `copy` or `drop`. "
        return message
    return True


def apply_dict_of_variables_vfunc(
    func,
    *args,
    signature: _UFuncSignature,
    join="inner",
    fill_value=None,
    on_missing_core_dim: MissingCoreDimOptions = "raise",
):
    """Apply a variable level function over dicts of DataArray, DataArray,
    Variable and ndarray objects.
    """
    args = tuple(_as_variables_or_variable(arg) for arg in args)
    names = join_dict_keys(args, how=join)
    grouped_by_name = collect_dict_values(args, names, fill_value)

    result_vars = {}
    for name, variable_args in zip(names, grouped_by_name):
        core_dim_present = _check_core_dims(signature, variable_args, name)
        if core_dim_present is True:
            result_vars[name] = func(*variable_args)
        else:
            if on_missing_core_dim == "raise":
                raise ValueError(core_dim_present)
            elif on_missing_core_dim == "copy":
                result_vars[name] = variable_args[0]
            elif on_missing_core_dim == "drop":
                pass
            else:
                raise ValueError(
                    f"Invalid value for `on_missing_core_dim`: {on_missing_core_dim!r}"
                )

    if signature.num_outputs > 1:
        return _unpack_dict_tuples(result_vars, signature.num_outputs)
    else:
        return result_vars


def _fast_dataset(
    variables: dict[Hashable, Variable],
    coord_variables: Mapping[Hashable, Variable],
    indexes: dict[Hashable, Index],
) -> Dataset:
    """Create a dataset as quickly as possible.

    Beware: the `variables` dict is modified INPLACE.
    """
    from xarray.core.dataset import Dataset

    variables.update(coord_variables)
    coord_names = set(coord_variables)
    return Dataset._construct_direct(variables, coord_names, indexes=indexes)


def apply_dataset_vfunc(
    func,
    *args,
    signature: _UFuncSignature,
    join="inner",
    dataset_join="exact",
    fill_value=_NO_FILL_VALUE,
    exclude_dims=frozenset(),
    keep_attrs="override",
    on_missing_core_dim: MissingCoreDimOptions = "raise",
) -> Dataset | tuple[Dataset, ...]:
    """Apply a variable level function over Dataset, dict of DataArray,
    DataArray, Variable and/or ndarray objects.
    """
    from xarray.core.dataset import Dataset

    if dataset_join not in _JOINS_WITHOUT_FILL_VALUES and fill_value is _NO_FILL_VALUE:
        raise TypeError(
            "to apply an operation to datasets with different "
            "data variables with apply_ufunc, you must supply the "
            "dataset_fill_value argument."
        )

    objs = _all_of_type(args, Dataset)

    if len(args) > 1:
        args = tuple(
            deep_align(
                args,
                join=join,
                copy=False,
                exclude=exclude_dims,
                raise_on_invalid=False,
            )
        )

    list_of_coords, list_of_indexes = build_output_coords_and_indexes(
        args, signature, exclude_dims, combine_attrs=keep_attrs
    )
    args = tuple(getattr(arg, "data_vars", arg) for arg in args)

    result_vars = apply_dict_of_variables_vfunc(
        func,
        *args,
        signature=signature,
        join=dataset_join,
        fill_value=fill_value,
        on_missing_core_dim=on_missing_core_dim,
    )

    out: Dataset | tuple[Dataset, ...]
    if signature.num_outputs > 1:
        out = tuple(
            _fast_dataset(*args)
            for args in zip(result_vars, list_of_coords, list_of_indexes)
        )
    else:
        (coord_vars,) = list_of_coords
        (indexes,) = list_of_indexes
        out = _fast_dataset(result_vars, coord_vars, indexes=indexes)

    attrs = merge_attrs([x.attrs for x in objs], combine_attrs=keep_attrs)
    if isinstance(out, tuple):
        for ds in out:
            ds.attrs = attrs
    else:
        out.attrs = attrs

    return out


def _iter_over_selections(obj, dim, values):
    """Iterate over selections of an xarray object in the provided order."""
    from xarray.core.groupby import _dummy_copy

    dummy = None
    for value in values:
        try:
            obj_sel = obj.sel(**{dim: value})
        except (KeyError, IndexError):
            if dummy is None:
                dummy = _dummy_copy(obj)
            obj_sel = dummy
        yield obj_sel


def apply_groupby_func(func, *args):
    """Apply a dataset or datarray level function over GroupBy, Dataset,
    DataArray, Variable and/or ndarray objects.
    """
    from xarray.core.groupby import GroupBy, peek_at
    from xarray.core.variable import Variable

    groupbys = [arg for arg in args if isinstance(arg, GroupBy)]
    assert groupbys, "must have at least one groupby to iterate over"
    first_groupby = groupbys[0]
    (grouper,) = first_groupby.groupers
    if any(not grouper.group.equals(gb.groupers[0].group) for gb in groupbys[1:]):  # type: ignore[union-attr]
        raise ValueError(
            "apply_ufunc can only perform operations over "
            "multiple GroupBy objects at once if they are all "
            "grouped the same way"
        )

    grouped_dim = grouper.name
    unique_values = grouper.unique_coord.values

    iterators = []
    for arg in args:
        iterator: Iterator[Any]
        if isinstance(arg, GroupBy):
            iterator = (value for _, value in arg)
        elif hasattr(arg, "dims") and grouped_dim in arg.dims:
            if isinstance(arg, Variable):
                raise ValueError(
                    "groupby operations cannot be performed with "
                    "xarray.Variable objects that share a dimension with "
                    "the grouped dimension"
                )
            iterator = _iter_over_selections(arg, grouped_dim, unique_values)
        else:
            iterator = itertools.repeat(arg)
        iterators.append(iterator)

    applied: Iterator = (func(*zipped_args) for zipped_args in zip(*iterators))
    applied_example, applied = peek_at(applied)
    combine = first_groupby._combine  # type: ignore[attr-defined]
    if isinstance(applied_example, tuple):
        combined = tuple(combine(output) for output in zip(*applied))
    else:
        combined = combine(applied)
    return combined


def unified_dim_sizes(
    variables: Iterable[Variable], exclude_dims: Set = frozenset()
) -> dict[Hashable, int]:
    dim_sizes: dict[Hashable, int] = {}

    for var in variables:
        if len(set(var.dims)) < len(var.dims):
            raise ValueError(
                "broadcasting cannot handle duplicate "
                f"dimensions on a variable: {list(var.dims)}"
            )
        for dim, size in zip(var.dims, var.shape):
            if dim not in exclude_dims:
                if dim not in dim_sizes:
                    dim_sizes[dim] = size
                elif dim_sizes[dim] != size:
                    raise ValueError(
                        "operands cannot be broadcast together "
                        "with mismatched lengths for dimension "
                        f"{dim}: {dim_sizes[dim]} vs {size}"
                    )
    return dim_sizes


SLICE_NONE = slice(None)


def broadcast_compat_data(
    variable: Variable,
    broadcast_dims: tuple[Hashable, ...],
    core_dims: tuple[Hashable, ...],
) -> Any:
    data = variable.data

    old_dims = variable.dims
    new_dims = broadcast_dims + core_dims

    if new_dims == old_dims:
        # optimize for the typical case
        return data

    set_old_dims = set(old_dims)
    set_new_dims = set(new_dims)
    unexpected_dims = [d for d in old_dims if d not in set_new_dims]

    if unexpected_dims:
        raise ValueError(
            "operand to apply_ufunc encountered unexpected "
            f"dimensions {unexpected_dims!r} on an input variable: these are core "
            "dimensions on other input or output variables"
        )

    # for consistency with numpy, keep broadcast dimensions to the left
    old_broadcast_dims = tuple(d for d in broadcast_dims if d in set_old_dims)
    reordered_dims = old_broadcast_dims + core_dims
    if reordered_dims != old_dims:
        order = tuple(old_dims.index(d) for d in reordered_dims)
        data = duck_array_ops.transpose(data, order)

    if new_dims != reordered_dims:
        key_parts: list[slice | None] = []
        for dim in new_dims:
            if dim in set_old_dims:
                key_parts.append(SLICE_NONE)
            elif key_parts:
                # no need to insert new axes at the beginning that are already
                # handled by broadcasting
                key_parts.append(np.newaxis)
        data = data[tuple(key_parts)]

    return data


def _vectorize(func, signature, output_dtypes, exclude_dims):
    if signature.all_core_dims:
        func = np.vectorize(
            func,
            otypes=output_dtypes,
            signature=signature.to_gufunc_string(exclude_dims),
        )
    else:
        func = np.vectorize(func, otypes=output_dtypes)

    return func


def apply_variable_ufunc(
    func,
    *args,
    signature: _UFuncSignature,
    exclude_dims=frozenset(),
    dask="forbidden",
    output_dtypes=None,
    vectorize=False,
    keep_attrs="override",
    dask_gufunc_kwargs=None,
) -> Variable | tuple[Variable, ...]:
    """Apply a ndarray level function over Variable and/or ndarray objects."""
    from xarray.core.formatting import short_array_repr
    from xarray.core.variable import Variable, as_compatible_data

    dim_sizes = unified_dim_sizes(
        (a for a in args if hasattr(a, "dims")), exclude_dims=exclude_dims
    )
    broadcast_dims = tuple(
        dim for dim in dim_sizes if dim not in signature.all_core_dims
    )
    output_dims = [broadcast_dims + out for out in signature.output_core_dims]

    input_data = [
        broadcast_compat_data(arg, broadcast_dims, core_dims)
        if isinstance(arg, Variable)
        else arg
        for arg, core_dims in zip(args, signature.input_core_dims)
    ]

    if any(is_chunked_array(array) for array in input_data):
        if dask == "forbidden":
            raise ValueError(
                "apply_ufunc encountered a chunked array on an "
                "argument, but handling for chunked arrays has not "
                "been enabled. Either set the ``dask`` argument "
                "or load your data into memory first with "
                "``.load()`` or ``.compute()``"
            )
        elif dask == "parallelized":
            chunkmanager = get_chunked_array_type(*input_data)

            numpy_func = func

            if dask_gufunc_kwargs is None:
                dask_gufunc_kwargs = {}
            else:
                dask_gufunc_kwargs = dask_gufunc_kwargs.copy()

            allow_rechunk = dask_gufunc_kwargs.get("allow_rechunk", None)
            if allow_rechunk is None:
                for n, (data, core_dims) in enumerate(
                    zip(input_data, signature.input_core_dims)
                ):
                    if is_chunked_array(data):
                        # core dimensions cannot span multiple chunks
                        for axis, dim in enumerate(core_dims, start=-len(core_dims)):
                            if len(data.chunks[axis]) != 1:
                                raise ValueError(
                                    f"dimension {dim} on {n}th function argument to "
                                    "apply_ufunc with dask='parallelized' consists of "
                                    "multiple chunks, but is also a core dimension. To "
                                    "fix, either rechunk into a single array chunk along "
                                    f"this dimension, i.e., ``.chunk(dict({dim}=-1))``, or "
                                    "pass ``allow_rechunk=True`` in ``dask_gufunc_kwargs`` "
                                    "but beware that this may significantly increase memory usage."
                                )
                dask_gufunc_kwargs["allow_rechunk"] = True

            output_sizes = dask_gufunc_kwargs.pop("output_sizes", {})
            if output_sizes:
                output_sizes_renamed = {}
                for key, value in output_sizes.items():
                    if key not in signature.all_output_core_dims:
                        raise ValueError(
                            f"dimension '{key}' in 'output_sizes' must correspond to output_core_dims"
                        )
                    output_sizes_renamed[signature.dims_map[key]] = value
                dask_gufunc_kwargs["output_sizes"] = output_sizes_renamed

            for key in signature.all_output_core_dims:
                if (
                    key not in signature.all_input_core_dims or key in exclude_dims
                ) and key not in output_sizes:
                    raise ValueError(
                        f"dimension '{key}' in 'output_core_dims' needs corresponding (dim, size) in 'output_sizes'"
                    )

            def func(*arrays):
                res = chunkmanager.apply_gufunc(
                    numpy_func,
                    signature.to_gufunc_string(exclude_dims),
                    *arrays,
                    vectorize=vectorize,
                    output_dtypes=output_dtypes,
                    **dask_gufunc_kwargs,
                )

                return res

        elif dask == "allowed":
            pass
        else:
            raise ValueError(
                "unknown setting for chunked array handling in " f"apply_ufunc: {dask}"
            )
    else:
        if vectorize:
            func = _vectorize(
                func, signature, output_dtypes=output_dtypes, exclude_dims=exclude_dims
            )

    result_data = func(*input_data)

    if signature.num_outputs == 1:
        result_data = (result_data,)
    elif (
        not isinstance(result_data, tuple) or len(result_data) != signature.num_outputs
    ):
        raise ValueError(
            f"applied function does not have the number of "
            f"outputs specified in the ufunc signature. "
            f"Received a {type(result_data)} with {len(result_data)} elements. "
            f"Expected a tuple of {signature.num_outputs} elements:\n\n"
            f"{limit_lines(repr(result_data), limit=10)}"
        )

    objs = _all_of_type(args, Variable)
    attrs = merge_attrs(
        [obj.attrs for obj in objs],
        combine_attrs=keep_attrs,
    )

    output: list[Variable] = []
    for dims, data in zip(output_dims, result_data):
        data = as_compatible_data(data)
        if data.ndim != len(dims):
            raise ValueError(
                "applied function returned data with an unexpected "
                f"number of dimensions. Received {data.ndim} dimension(s) but "
                f"expected {len(dims)} dimensions with names {dims!r}, from:\n\n"
                f"{short_array_repr(data)}"
            )

        var = Variable(dims, data, fastpath=True)
        for dim, new_size in var.sizes.items():
            if dim in dim_sizes and new_size != dim_sizes[dim]:
                raise ValueError(
                    f"size of dimension '{dim}' on inputs was unexpectedly "
                    f"changed by applied function from {dim_sizes[dim]} to {new_size}. Only "
                    "dimensions specified in ``exclude_dims`` with "
                    "xarray.apply_ufunc are allowed to change size. "
                    "The data returned was:\n\n"
                    f"{short_array_repr(data)}"
                )

        var.attrs = attrs
        output.append(var)

    if signature.num_outputs == 1:
        return output[0]
    else:
        return tuple(output)


def apply_array_ufunc(func, *args, dask="forbidden"):
    """Apply a ndarray level function over ndarray objects."""
    if any(is_chunked_array(arg) for arg in args):
        if dask == "forbidden":
            raise ValueError(
                "apply_ufunc encountered a dask array on an "
                "argument, but handling for dask arrays has not "
                "been enabled. Either set the ``dask`` argument "
                "or load your data into memory first with "
                "``.load()`` or ``.compute()``"
            )
        elif dask == "parallelized":
            raise ValueError(
                "cannot use dask='parallelized' for apply_ufunc "
                "unless at least one input is an xarray object"
            )
        elif dask == "allowed":
            pass
        else:
            raise ValueError(f"unknown setting for dask array handling: {dask}")
    return func(*args)


def apply_ufunc(
    func: Callable,
    *args: Any,
    input_core_dims: Sequence[Sequence] | None = None,
    output_core_dims: Sequence[Sequence] | None = ((),),
    exclude_dims: Set = frozenset(),
    vectorize: bool = False,
    join: JoinOptions = "exact",
    dataset_join: str = "exact",
    dataset_fill_value: object = _NO_FILL_VALUE,
    keep_attrs: bool | str | None = None,
    kwargs: Mapping | None = None,
    dask: Literal["forbidden", "allowed", "parallelized"] = "forbidden",
    output_dtypes: Sequence | None = None,
    output_sizes: Mapping[Any, int] | None = None,
    meta: Any = None,
    dask_gufunc_kwargs: dict[str, Any] | None = None,
    on_missing_core_dim: MissingCoreDimOptions = "raise",
) -> Any:
    """Apply a vectorized function for unlabeled arrays on xarray objects.

    The function will be mapped over the data variable(s) of the input
    arguments using xarray's standard rules for labeled computation, including
    alignment, broadcasting, looping over GroupBy/Dataset variables, and
    merging of coordinates.

    Parameters
    ----------
    func : callable
        Function to call like ``func(*args, **kwargs)`` on unlabeled arrays
        (``.data``) that returns an array or tuple of arrays. If multiple
        arguments with non-matching dimensions are supplied, this function is
        expected to vectorize (broadcast) over axes of positional arguments in
        the style of NumPy universal functions [1]_ (if this is not the case,
        set ``vectorize=True``). If this function returns multiple outputs, you
        must set ``output_core_dims`` as well.
    *args : Dataset, DataArray, DataArrayGroupBy, DatasetGroupBy, Variable, \
        numpy.ndarray, dask.array.Array or scalar
        Mix of labeled and/or unlabeled arrays to which to apply the function.
    input_core_dims : sequence of sequence, optional
        List of the same length as ``args`` giving the list of core dimensions
        on each input argument that should not be broadcast. By default, we
        assume there are no core dimensions on any input arguments.

        For example, ``input_core_dims=[[], ['time']]`` indicates that all
        dimensions on the first argument and all dimensions other than 'time'
        on the second argument should be broadcast.

        Core dimensions are automatically moved to the last axes of input
        variables before applying ``func``, which facilitates using NumPy style
        generalized ufuncs [2]_.
    output_core_dims : list of tuple, optional
        List of the same length as the number of output arguments from
        ``func``, giving the list of core dimensions on each output that were
        not broadcast on the inputs. By default, we assume that ``func``
        outputs exactly one array, with axes corresponding to each broadcast
        dimension.

        Core dimensions are assumed to appear as the last dimensions of each
        output in the provided order.
    exclude_dims : set, optional
        Core dimensions on the inputs to exclude from alignment and
        broadcasting entirely. Any input coordinates along these dimensions
        will be dropped. Each excluded dimension must also appear in
        ``input_core_dims`` for at least one argument. Only dimensions listed
        here are allowed to change size between input and output objects.
    vectorize : bool, optional
        If True, then assume ``func`` only takes arrays defined over core
        dimensions as input and vectorize it automatically with
        :py:func:`numpy.vectorize`. This option exists for convenience, but is
        almost always slower than supplying a pre-vectorized function.
    join : {"outer", "inner", "left", "right", "exact"}, default: "exact"
        Method for joining the indexes of the passed objects along each
        dimension, and the variables of Dataset objects with mismatched
        data variables:

        - 'outer': use the union of object indexes
        - 'inner': use the intersection of object indexes
        - 'left': use indexes from the first object with each dimension
        - 'right': use indexes from the last object with each dimension
        - 'exact': raise `ValueError` instead of aligning when indexes to be
          aligned are not equal
    dataset_join : {"outer", "inner", "left", "right", "exact"}, default: "exact"
        Method for joining variables of Dataset objects with mismatched
        data variables.

        - 'outer': take variables from both Dataset objects
        - 'inner': take only overlapped variables
        - 'left': take only variables from the first object
        - 'right': take only variables from the last object
        - 'exact': data variables on all Dataset objects must match exactly
    dataset_fill_value : optional
        Value used in place of missing variables on Dataset inputs when the
        datasets do not share the exact same ``data_vars``. Required if
        ``dataset_join not in {'inner', 'exact'}``, otherwise ignored.
    keep_attrs : {"drop", "identical", "no_conflicts", "drop_conflicts", "override"} or bool, optional
        - 'drop' or False: empty attrs on returned xarray object.
        - 'identical': all attrs must be the same on every object.
        - 'no_conflicts': attrs from all objects are combined, any that have the same name must also have the same value.
        - 'drop_conflicts': attrs from all objects are combined, any that have the same name but different values are dropped.
        - 'override' or True: skip comparing and copy attrs from the first object to the result.
    kwargs : dict, optional
        Optional keyword arguments passed directly on to call ``func``.
    dask : {"forbidden", "allowed", "parallelized"}, default: "forbidden"
        How to handle applying to objects containing lazy data in the form of
        dask arrays:

        - 'forbidden' (default): raise an error if a dask array is encountered.
        - 'allowed': pass dask arrays directly on to ``func``. Prefer this option if
          ``func`` natively supports dask arrays.
        - 'parallelized': automatically parallelize ``func`` if any of the
          inputs are a dask array by using :py:func:`dask.array.apply_gufunc`. Multiple output
          arguments are supported. Only use this option if ``func`` does not natively
          support dask arrays (e.g. converts them to numpy arrays).
    dask_gufunc_kwargs : dict, optional
        Optional keyword arguments passed to :py:func:`dask.array.apply_gufunc` if
        dask='parallelized'. Possible keywords are ``output_sizes``, ``allow_rechunk``
        and ``meta``.
    output_dtypes : list of dtype, optional
        Optional list of output dtypes. Only used if ``dask='parallelized'`` or
        ``vectorize=True``.
    output_sizes : dict, optional
        Optional mapping from dimension names to sizes for outputs. Only used
        if dask='parallelized' and new dimensions (not found on inputs) appear
        on outputs. ``output_sizes`` should be given in the ``dask_gufunc_kwargs``
        parameter. It will be removed as direct parameter in a future version.
    meta : optional
        Size-0 object representing the type of array wrapped by dask array. Passed on to
        :py:func:`dask.array.apply_gufunc`. ``meta`` should be given in the
        ``dask_gufunc_kwargs`` parameter . It will be removed as direct parameter
        a future version.
    on_missing_core_dim : {"raise", "copy", "drop"}, default: "raise"
        How to handle missing core dimensions on input variables.

    Returns
    -------
    Single value or tuple of Dataset, DataArray, Variable, dask.array.Array or
    numpy.ndarray, the first type on that list to appear on an input.

    Notes
    -----
    This function is designed for the more common case where ``func`` can work on numpy
    arrays. If ``func`` needs to manipulate a whole xarray object subset to each block
    it is possible to use :py:func:`xarray.map_blocks`.

    Note that due to the overhead :py:func:`xarray.map_blocks` is considerably slower than ``apply_ufunc``.

    Examples
    --------
    Calculate the vector magnitude of two arguments:

    >>> def magnitude(a, b):
    ...     func = lambda x, y: np.sqrt(x**2 + y**2)
    ...     return xr.apply_ufunc(func, a, b)
    ...

    You can now apply ``magnitude()`` to :py:class:`DataArray` and :py:class:`Dataset`
    objects, with automatically preserved dimensions and coordinates, e.g.,

    >>> array = xr.DataArray([1, 2, 3], coords=[("x", [0.1, 0.2, 0.3])])
    >>> magnitude(array, -array)
    <xarray.DataArray (x: 3)>
    array([1.41421356, 2.82842712, 4.24264069])
    Coordinates:
      * x        (x) float64 0.1 0.2 0.3

    Plain scalars, numpy arrays and a mix of these with xarray objects is also
    supported:

    >>> magnitude(3, 4)
    5.0
    >>> magnitude(3, np.array([0, 4]))
    array([3., 5.])
    >>> magnitude(array, 0)
    <xarray.DataArray (x: 3)>
    array([1., 2., 3.])
    Coordinates:
      * x        (x) float64 0.1 0.2 0.3

    Other examples of how you could use ``apply_ufunc`` to write functions to
    (very nearly) replicate existing xarray functionality:

    Compute the mean (``.mean``) over one dimension:

    >>> def mean(obj, dim):
    ...     # note: apply always moves core dimensions to the end
    ...     return apply_ufunc(
    ...         np.mean, obj, input_core_dims=[[dim]], kwargs={"axis": -1}
    ...     )
    ...

    Inner product over a specific dimension (like :py:func:`dot`):

    >>> def _inner(x, y):
    ...     result = np.matmul(x[..., np.newaxis, :], y[..., :, np.newaxis])
    ...     return result[..., 0, 0]
    ...
    >>> def inner_product(a, b, dim):
    ...     return apply_ufunc(_inner, a, b, input_core_dims=[[dim], [dim]])
    ...

    Stack objects along a new dimension (like :py:func:`concat`):

    >>> def stack(objects, dim, new_coord):
    ...     # note: this version does not stack coordinates
    ...     func = lambda *x: np.stack(x, axis=-1)
    ...     result = apply_ufunc(
    ...         func,
    ...         *objects,
    ...         output_core_dims=[[dim]],
    ...         join="outer",
    ...         dataset_fill_value=np.nan
    ...     )
    ...     result[dim] = new_coord
    ...     return result
    ...

    If your function is not vectorized but can be applied only to core
    dimensions, you can use ``vectorize=True`` to turn into a vectorized
    function. This wraps :py:func:`numpy.vectorize`, so the operation isn't
    terribly fast. Here we'll use it to calculate the distance between
    empirical samples from two probability distributions, using a scipy
    function that needs to be applied to vectors:

    >>> import scipy.stats
    >>> def earth_mover_distance(first_samples, second_samples, dim="ensemble"):
    ...     return apply_ufunc(
    ...         scipy.stats.wasserstein_distance,
    ...         first_samples,
    ...         second_samples,
    ...         input_core_dims=[[dim], [dim]],
    ...         vectorize=True,
    ...     )
    ...

    Most of NumPy's builtin functions already broadcast their inputs
    appropriately for use in ``apply_ufunc``. You may find helper functions such as
    :py:func:`numpy.broadcast_arrays` helpful in writing your function. ``apply_ufunc`` also
    works well with :py:func:`numba.vectorize` and :py:func:`numba.guvectorize`.

    See Also
    --------
    numpy.broadcast_arrays
    numba.vectorize
    numba.guvectorize
    dask.array.apply_gufunc
    xarray.map_blocks

    :ref:`dask.automatic-parallelization`
        User guide describing :py:func:`apply_ufunc` and :py:func:`map_blocks`.

    :doc:`xarray-tutorial:advanced/apply_ufunc/apply_ufunc`
        Advanced Tutorial on applying numpy function using :py:func:`apply_ufunc`

    References
    ----------
    .. [1] https://numpy.org/doc/stable/reference/ufuncs.html
    .. [2] https://numpy.org/doc/stable/reference/c-api/generalized-ufuncs.html
    """
    from xarray.core.dataarray import DataArray
    from xarray.core.groupby import GroupBy
    from xarray.core.variable import Variable

    if input_core_dims is None:
        input_core_dims = ((),) * (len(args))
    elif len(input_core_dims) != len(args):
        raise ValueError(
            f"input_core_dims must be None or a tuple with the length same to "
            f"the number of arguments. "
            f"Given {len(input_core_dims)} input_core_dims: {input_core_dims}, "
            f" but number of args is {len(args)}."
        )

    if kwargs is None:
        kwargs = {}

    signature = _UFuncSignature(input_core_dims, output_core_dims)

    if exclude_dims:
        if not isinstance(exclude_dims, set):
            raise TypeError(
                f"Expected exclude_dims to be a 'set'. Received '{type(exclude_dims).__name__}' instead."
            )
        if not exclude_dims <= signature.all_core_dims:
            raise ValueError(
                f"each dimension in `exclude_dims` must also be a "
                f"core dimension in the function signature. "
                f"Please make {(exclude_dims - signature.all_core_dims)} a core dimension"
            )

    # handle dask_gufunc_kwargs
    if dask == "parallelized":
        if dask_gufunc_kwargs is None:
            dask_gufunc_kwargs = {}
        else:
            dask_gufunc_kwargs = dask_gufunc_kwargs.copy()
        # todo: remove warnings after deprecation cycle
        if meta is not None:
            warnings.warn(
                "``meta`` should be given in the ``dask_gufunc_kwargs`` parameter."
                " It will be removed as direct parameter in a future version.",
                FutureWarning,
                stacklevel=2,
            )
            dask_gufunc_kwargs.setdefault("meta", meta)
        if output_sizes is not None:
            warnings.warn(
                "``output_sizes`` should be given in the ``dask_gufunc_kwargs`` "
                "parameter. It will be removed as direct parameter in a future "
                "version.",
                FutureWarning,
                stacklevel=2,
            )
            dask_gufunc_kwargs.setdefault("output_sizes", output_sizes)

    if kwargs:
        func = functools.partial(func, **kwargs)

    if keep_attrs is None:
        keep_attrs = _get_keep_attrs(default=False)

    if isinstance(keep_attrs, bool):
        keep_attrs = "override" if keep_attrs else "drop"

    variables_vfunc = functools.partial(
        apply_variable_ufunc,
        func,
        signature=signature,
        exclude_dims=exclude_dims,
        keep_attrs=keep_attrs,
        dask=dask,
        vectorize=vectorize,
        output_dtypes=output_dtypes,
        dask_gufunc_kwargs=dask_gufunc_kwargs,
    )

    # feed groupby-apply_ufunc through apply_groupby_func
    if any(isinstance(a, GroupBy) for a in args):
        this_apply = functools.partial(
            apply_ufunc,
            func,
            input_core_dims=input_core_dims,
            output_core_dims=output_core_dims,
            exclude_dims=exclude_dims,
            join=join,
            dataset_join=dataset_join,
            dataset_fill_value=dataset_fill_value,
            keep_attrs=keep_attrs,
            dask=dask,
            vectorize=vectorize,
            output_dtypes=output_dtypes,
            dask_gufunc_kwargs=dask_gufunc_kwargs,
        )
        return apply_groupby_func(this_apply, *args)
    # feed datasets apply_variable_ufunc through apply_dataset_vfunc
    elif any(is_dict_like(a) for a in args):
        return apply_dataset_vfunc(
            variables_vfunc,
            *args,
            signature=signature,
            join=join,
            exclude_dims=exclude_dims,
            dataset_join=dataset_join,
            fill_value=dataset_fill_value,
            keep_attrs=keep_attrs,
            on_missing_core_dim=on_missing_core_dim,
        )
    # feed DataArray apply_variable_ufunc through apply_dataarray_vfunc
    elif any(isinstance(a, DataArray) for a in args):
        return apply_dataarray_vfunc(
            variables_vfunc,
            *args,
            signature=signature,
            join=join,
            exclude_dims=exclude_dims,
            keep_attrs=keep_attrs,
        )
    # feed Variables directly through apply_variable_ufunc
    elif any(isinstance(a, Variable) for a in args):
        return variables_vfunc(*args)
    else:
        # feed anything else through apply_array_ufunc
        return apply_array_ufunc(func, *args, dask=dask)


def cov(
    da_a: T_DataArray,
    da_b: T_DataArray,
    dim: Dims = None,
    ddof: int = 1,
    weights: T_DataArray = None,
) -> T_DataArray:
    """
    Compute covariance between two DataArray objects along a shared dimension.

    Parameters
    ----------
    da_a : DataArray
        Array to compute.
    da_b : DataArray
        Array to compute.
    dim : str, iterable of hashable, "..." or None, optional
        The dimension along which the covariance will be computed
    ddof : int, default: 1
        If ddof=1, covariance is normalized by N-1, giving an unbiased estimate,
        else normalization is by N.
    weights : DataArray, default: None
        Array of weights.

    Returns
    -------
    covariance : DataArray

    See Also
    --------
    pandas.Series.cov : corresponding pandas function
    xarray.corr : respective function to calculate correlation

    Examples
    --------
    >>> from xarray import DataArray
    >>> da_a = DataArray(
    ...     np.array([[1, 2, 3], [0.1, 0.2, 0.3], [3.2, 0.6, 1.8]]),
    ...     dims=("space", "time"),
    ...     coords=[
    ...         ("space", ["IA", "IL", "IN"]),
    ...         ("time", pd.date_range("2000-01-01", freq="1D", periods=3)),
    ...     ],
    ... )
    >>> da_a
    <xarray.DataArray (space: 3, time: 3)>
    array([[1. , 2. , 3. ],
           [0.1, 0.2, 0.3],
           [3.2, 0.6, 1.8]])
    Coordinates:
      * space    (space) <U2 'IA' 'IL' 'IN'
      * time     (time) datetime64[ns] 2000-01-01 2000-01-02 2000-01-03
    >>> da_b = DataArray(
    ...     np.array([[0.2, 0.4, 0.6], [15, 10, 5], [3.2, 0.6, 1.8]]),
    ...     dims=("space", "time"),
    ...     coords=[
    ...         ("space", ["IA", "IL", "IN"]),
    ...         ("time", pd.date_range("2000-01-01", freq="1D", periods=3)),
    ...     ],
    ... )
    >>> da_b
    <xarray.DataArray (space: 3, time: 3)>
    array([[ 0.2,  0.4,  0.6],
           [15. , 10. ,  5. ],
           [ 3.2,  0.6,  1.8]])
    Coordinates:
      * space    (space) <U2 'IA' 'IL' 'IN'
      * time     (time) datetime64[ns] 2000-01-01 2000-01-02 2000-01-03
    >>> xr.cov(da_a, da_b)
    <xarray.DataArray ()>
    array(-3.53055556)
    >>> xr.cov(da_a, da_b, dim="time")
    <xarray.DataArray (space: 3)>
    array([ 0.2       , -0.5       ,  1.69333333])
    Coordinates:
      * space    (space) <U2 'IA' 'IL' 'IN'
    """
    from xarray.core.dataarray import DataArray

    if any(not isinstance(arr, DataArray) for arr in [da_a, da_b]):
        raise TypeError(
            "Only xr.DataArray is supported."
            f"Given {[type(arr) for arr in [da_a, da_b]]}."
        )
    if weights is not None:
        if not isinstance(weights, DataArray):
            raise TypeError("Only xr.DataArray is supported." f"Given {type(weights)}.")
        return _weighted_cov_corr(
            da_a, da_b, weights=weights, dim=dim, ddof=ddof, method="cov"
        )
    else:
        return _cov_corr(da_a, da_b, dim=dim, ddof=ddof, method="cov")


def corr(
    da_a: T_DataArray,
    da_b: T_DataArray,
    dim: Dims = None,
    weights: T_DataArray = None,
) -> T_DataArray:
    """
    Compute the Pearson correlation coefficient between
    two DataArray objects along a shared dimension.

    Parameters
    ----------
    da_a : DataArray
        Array to compute.
    da_b : DataArray
        Array to compute.
    dim : str, iterable of hashable, "..." or None, optional
        The dimension along which the correlation will be computed
    weights : DataArray, default: None
        Array of weights.

    Returns
    -------
    correlation: DataArray

    See Also
    --------
    pandas.Series.corr : corresponding pandas function
    xarray.cov : underlying covariance function

    Examples
    --------
    >>> from xarray import DataArray
    >>> da_a = DataArray(
    ...     np.array([[1, 2, 3], [0.1, 0.2, 0.3], [3.2, 0.6, 1.8]]),
    ...     dims=("space", "time"),
    ...     coords=[
    ...         ("space", ["IA", "IL", "IN"]),
    ...         ("time", pd.date_range("2000-01-01", freq="1D", periods=3)),
    ...     ],
    ... )
    >>> da_a
    <xarray.DataArray (space: 3, time: 3)>
    array([[1. , 2. , 3. ],
           [0.1, 0.2, 0.3],
           [3.2, 0.6, 1.8]])
    Coordinates:
      * space    (space) <U2 'IA' 'IL' 'IN'
      * time     (time) datetime64[ns] 2000-01-01 2000-01-02 2000-01-03
    >>> da_b = DataArray(
    ...     np.array([[0.2, 0.4, 0.6], [15, 10, 5], [3.2, 0.6, 1.8]]),
    ...     dims=("space", "time"),
    ...     coords=[
    ...         ("space", ["IA", "IL", "IN"]),
    ...         ("time", pd.date_range("2000-01-01", freq="1D", periods=3)),
    ...     ],
    ... )
    >>> da_b
    <xarray.DataArray (space: 3, time: 3)>
    array([[ 0.2,  0.4,  0.6],
           [15. , 10. ,  5. ],
           [ 3.2,  0.6,  1.8]])
    Coordinates:
      * space    (space) <U2 'IA' 'IL' 'IN'
      * time     (time) datetime64[ns] 2000-01-01 2000-01-02 2000-01-03
    >>> xr.corr(da_a, da_b)
    <xarray.DataArray ()>
    array(-0.57087777)
    >>> xr.corr(da_a, da_b, dim="time")
    <xarray.DataArray (space: 3)>
    array([ 1., -1.,  1.])
    Coordinates:
      * space    (space) <U2 'IA' 'IL' 'IN'
    """
    from xarray.core.dataarray import DataArray

    if any(not isinstance(arr, DataArray) for arr in [da_a, da_b]):
        raise TypeError(
            "Only xr.DataArray is supported."
            f"Given {[type(arr) for arr in [da_a, da_b]]}."
        )

    if weights is not None:
        if not isinstance(weights, DataArray):
            raise TypeError("Only xr.DataArray is supported." f"Given {type(weights)}.")
        return _weighted_cov_corr(da_a, da_b, weights=weights, dim=dim, method="corr")
    else:
        return _cov_corr(da_a, da_b, dim=dim, method="corr")


def _cov_corr(
    da_a: T_DataArray,
    da_b: T_DataArray,
    dim: Dims = None,
    ddof: int = 0,
    method: Literal["cov", "corr", None] = None,
) -> T_DataArray:
    """
    Internal method for xr.cov() and xr.corr() so only have to
    sanitize the input arrays once and we don't repeat code.
    """
    # 1. Broadcast the two arrays
    da_a, da_b = align(da_a, da_b, join="inner", copy=False)

    # 2. Ignore the nans
    valid_values = da_a.notnull() & da_b.notnull()
    da_a = da_a.where(valid_values)
    da_b = da_b.where(valid_values)
    valid_count = valid_values.sum(dim) - ddof

    # 3. Detrend along the given dim
    demeaned_da_a = da_a - da_a.mean(dim=dim)
    demeaned_da_b = da_b - da_b.mean(dim=dim)

    # 4. Compute covariance along the given dim
    # N.B. `skipna=True` is required or auto-covariance is computed incorrectly. E.g.
    # Try xr.cov(da,da) for da = xr.DataArray([[1, 2], [1, np.nan]], dims=["x", "time"])
    cov = (demeaned_da_a.conj() * demeaned_da_b).sum(
        dim=dim, skipna=True, min_count=1
    ) / (valid_count)

    if method == "cov":
        return cov

    else:
        # compute std + corr
        da_a_std = da_a.std(dim=dim)
        da_b_std = da_b.std(dim=dim)
        corr = cov / (da_a_std * da_b_std)
        return corr


def _weighted_cov_corr(
    da_a: T_DataArray,
    da_b: T_DataArray,
    weights: T_DataArray,
    dim: Dims = None,
    ddof: int = 0,
    method: Literal["cov", "corr", None] = None,
) -> T_DataArray:
    """
    Internal method for weighted xr.cov() and xr.corr(), extending
    _cov_corr() functionality.
    """
    # 1. Broadcast the two arrays
    da_a, da_b = align(da_a, da_b, join="inner", copy=False)

    # 2. Ignore the nans
    valid_values = da_a.notnull() & da_b.notnull()
    da_a = da_a.where(valid_values)
    da_b = da_b.where(valid_values)

    # 3. Detrend along the given dim
    demeaned_da_a = da_a - da_a.weighted(weights).mean(dim=dim)
    demeaned_da_b = da_b - da_b.weighted(weights).mean(dim=dim)

    # 4. Compute covariance along the given dim
    # N.B. `skipna=True` is required or auto-covariance is computed incorrectly. E.g.
    # Try xr.cov(da,da) for da = xr.DataArray([[1, 2], [1, np.nan]], dims=["x", "time"])
<<<<<<< HEAD
    cov = (demeaned_da_a.conj() * demeaned_da_b).weighted(weights).mean(
        dim=dim, skipna=True
=======
    cov = (
        (demeaned_da_a.conj() * demeaned_da_b)
        .weighted(weights)
        .mean(dim=dim, skipna=True, min_count=1)
>>>>>>> 042bb281
    )

    if method == "cov":
        # Adjust covariance for degrees of freedom
        valid_count = valid_values.sum(dim)
        adjust = valid_count / (valid_count - ddof)
        return cov * adjust

    else:
        # Compute std and corr
        da_a_std = da_a.weighted(weights).std(dim=dim)
        da_b_std = da_b.weighted(weights).std(dim=dim)
        corr = cov / (da_a_std * da_b_std)
        return corr


def cross(
    a: DataArray | Variable, b: DataArray | Variable, *, dim: Hashable
) -> DataArray | Variable:
    """
    Compute the cross product of two (arrays of) vectors.

    The cross product of `a` and `b` in :math:`R^3` is a vector
    perpendicular to both `a` and `b`. The vectors in `a` and `b` are
    defined by the values along the dimension `dim` and can have sizes
    1, 2 or 3. Where the size of either `a` or `b` is
    1 or 2, the remaining components of the input vector is assumed to
    be zero and the cross product calculated accordingly. In cases where
    both input vectors have dimension 2, the z-component of the cross
    product is returned.

    Parameters
    ----------
    a, b : DataArray or Variable
        Components of the first and second vector(s).
    dim : hashable
        The dimension along which the cross product will be computed.
        Must be available in both vectors.

    Examples
    --------
    Vector cross-product with 3 dimensions:

    >>> a = xr.DataArray([1, 2, 3])
    >>> b = xr.DataArray([4, 5, 6])
    >>> xr.cross(a, b, dim="dim_0")
    <xarray.DataArray (dim_0: 3)>
    array([-3,  6, -3])
    Dimensions without coordinates: dim_0

    Vector cross-product with 2 dimensions, returns in the perpendicular
    direction:

    >>> a = xr.DataArray([1, 2])
    >>> b = xr.DataArray([4, 5])
    >>> xr.cross(a, b, dim="dim_0")
    <xarray.DataArray ()>
    array(-3)

    Vector cross-product with 3 dimensions but zeros at the last axis
    yields the same results as with 2 dimensions:

    >>> a = xr.DataArray([1, 2, 0])
    >>> b = xr.DataArray([4, 5, 0])
    >>> xr.cross(a, b, dim="dim_0")
    <xarray.DataArray (dim_0: 3)>
    array([ 0,  0, -3])
    Dimensions without coordinates: dim_0

    One vector with dimension 2:

    >>> a = xr.DataArray(
    ...     [1, 2],
    ...     dims=["cartesian"],
    ...     coords=dict(cartesian=(["cartesian"], ["x", "y"])),
    ... )
    >>> b = xr.DataArray(
    ...     [4, 5, 6],
    ...     dims=["cartesian"],
    ...     coords=dict(cartesian=(["cartesian"], ["x", "y", "z"])),
    ... )
    >>> xr.cross(a, b, dim="cartesian")
    <xarray.DataArray (cartesian: 3)>
    array([12, -6, -3])
    Coordinates:
      * cartesian  (cartesian) <U1 'x' 'y' 'z'

    One vector with dimension 2 but coords in other positions:

    >>> a = xr.DataArray(
    ...     [1, 2],
    ...     dims=["cartesian"],
    ...     coords=dict(cartesian=(["cartesian"], ["x", "z"])),
    ... )
    >>> b = xr.DataArray(
    ...     [4, 5, 6],
    ...     dims=["cartesian"],
    ...     coords=dict(cartesian=(["cartesian"], ["x", "y", "z"])),
    ... )
    >>> xr.cross(a, b, dim="cartesian")
    <xarray.DataArray (cartesian: 3)>
    array([-10,   2,   5])
    Coordinates:
      * cartesian  (cartesian) <U1 'x' 'y' 'z'

    Multiple vector cross-products. Note that the direction of the
    cross product vector is defined by the right-hand rule:

    >>> a = xr.DataArray(
    ...     [[1, 2, 3], [4, 5, 6]],
    ...     dims=("time", "cartesian"),
    ...     coords=dict(
    ...         time=(["time"], [0, 1]),
    ...         cartesian=(["cartesian"], ["x", "y", "z"]),
    ...     ),
    ... )
    >>> b = xr.DataArray(
    ...     [[4, 5, 6], [1, 2, 3]],
    ...     dims=("time", "cartesian"),
    ...     coords=dict(
    ...         time=(["time"], [0, 1]),
    ...         cartesian=(["cartesian"], ["x", "y", "z"]),
    ...     ),
    ... )
    >>> xr.cross(a, b, dim="cartesian")
    <xarray.DataArray (time: 2, cartesian: 3)>
    array([[-3,  6, -3],
           [ 3, -6,  3]])
    Coordinates:
      * time       (time) int64 0 1
      * cartesian  (cartesian) <U1 'x' 'y' 'z'

    Cross can be called on Datasets by converting to DataArrays and later
    back to a Dataset:

    >>> ds_a = xr.Dataset(dict(x=("dim_0", [1]), y=("dim_0", [2]), z=("dim_0", [3])))
    >>> ds_b = xr.Dataset(dict(x=("dim_0", [4]), y=("dim_0", [5]), z=("dim_0", [6])))
    >>> c = xr.cross(
    ...     ds_a.to_dataarray("cartesian"),
    ...     ds_b.to_dataarray("cartesian"),
    ...     dim="cartesian",
    ... )
    >>> c.to_dataset(dim="cartesian")
    <xarray.Dataset>
    Dimensions:  (dim_0: 1)
    Dimensions without coordinates: dim_0
    Data variables:
        x        (dim_0) int64 -3
        y        (dim_0) int64 6
        z        (dim_0) int64 -3

    See Also
    --------
    numpy.cross : Corresponding numpy function
    """

    if dim not in a.dims:
        raise ValueError(f"Dimension {dim!r} not on a")
    elif dim not in b.dims:
        raise ValueError(f"Dimension {dim!r} not on b")

    if not 1 <= a.sizes[dim] <= 3:
        raise ValueError(
            f"The size of {dim!r} on a must be 1, 2, or 3 to be "
            f"compatible with a cross product but is {a.sizes[dim]}"
        )
    elif not 1 <= b.sizes[dim] <= 3:
        raise ValueError(
            f"The size of {dim!r} on b must be 1, 2, or 3 to be "
            f"compatible with a cross product but is {b.sizes[dim]}"
        )

    all_dims = list(dict.fromkeys(a.dims + b.dims))

    if a.sizes[dim] != b.sizes[dim]:
        # Arrays have different sizes. Append zeros where the smaller
        # array is missing a value, zeros will not affect np.cross:

        if (
            not isinstance(a, Variable)  # Only used to make mypy happy.
            and dim in getattr(a, "coords", {})
            and not isinstance(b, Variable)  # Only used to make mypy happy.
            and dim in getattr(b, "coords", {})
        ):
            # If the arrays have coords we know which indexes to fill
            # with zeros:
            a, b = align(
                a,
                b,
                fill_value=0,
                join="outer",
                exclude=set(all_dims) - {dim},
            )
        elif min(a.sizes[dim], b.sizes[dim]) == 2:
            # If the array doesn't have coords we can only infer
            # that it has composite values if the size is at least 2.
            # Once padded, rechunk the padded array because apply_ufunc
            # requires core dimensions not to be chunked:
            if a.sizes[dim] < b.sizes[dim]:
                a = a.pad({dim: (0, 1)}, constant_values=0)
                # TODO: Should pad or apply_ufunc handle correct chunking?
                a = a.chunk({dim: -1}) if is_duck_dask_array(a.data) else a
            else:
                b = b.pad({dim: (0, 1)}, constant_values=0)
                # TODO: Should pad or apply_ufunc handle correct chunking?
                b = b.chunk({dim: -1}) if is_duck_dask_array(b.data) else b
        else:
            raise ValueError(
                f"{dim!r} on {'a' if a.sizes[dim] == 1 else 'b'} is incompatible:"
                " dimensions without coordinates must have have a length of 2 or 3"
            )

    c = apply_ufunc(
        np.cross,
        a,
        b,
        input_core_dims=[[dim], [dim]],
        output_core_dims=[[dim] if a.sizes[dim] == 3 else []],
        dask="parallelized",
        output_dtypes=[np.result_type(a, b)],
    )
    c = c.transpose(*all_dims, missing_dims="ignore")

    return c


@deprecate_dims
def dot(
    *arrays,
    dim: Dims = None,
    **kwargs: Any,
):
    """Generalized dot product for xarray objects. Like ``np.einsum``, but
    provides a simpler interface based on array dimension names.

    Parameters
    ----------
    *arrays : DataArray or Variable
        Arrays to compute.
    dim : str, iterable of hashable, "..." or None, optional
        Which dimensions to sum over. Ellipsis ('...') sums over all dimensions.
        If not specified, then all the common dimensions are summed over.
    **kwargs : dict
        Additional keyword arguments passed to ``numpy.einsum`` or
        ``dask.array.einsum``

    Returns
    -------
    DataArray

    See Also
    --------
    numpy.einsum
    dask.array.einsum
    opt_einsum.contract

    Notes
    -----
    We recommend installing the optional ``opt_einsum`` package, or alternatively passing ``optimize=True``,
    which is passed through to ``np.einsum``, and works for most array backends.

    Examples
    --------
    >>> da_a = xr.DataArray(np.arange(3 * 2).reshape(3, 2), dims=["a", "b"])
    >>> da_b = xr.DataArray(np.arange(3 * 2 * 2).reshape(3, 2, 2), dims=["a", "b", "c"])
    >>> da_c = xr.DataArray(np.arange(2 * 3).reshape(2, 3), dims=["c", "d"])

    >>> da_a
    <xarray.DataArray (a: 3, b: 2)>
    array([[0, 1],
           [2, 3],
           [4, 5]])
    Dimensions without coordinates: a, b

    >>> da_b
    <xarray.DataArray (a: 3, b: 2, c: 2)>
    array([[[ 0,  1],
            [ 2,  3]],
    <BLANKLINE>
           [[ 4,  5],
            [ 6,  7]],
    <BLANKLINE>
           [[ 8,  9],
            [10, 11]]])
    Dimensions without coordinates: a, b, c

    >>> da_c
    <xarray.DataArray (c: 2, d: 3)>
    array([[0, 1, 2],
           [3, 4, 5]])
    Dimensions without coordinates: c, d

    >>> xr.dot(da_a, da_b, dim=["a", "b"])
    <xarray.DataArray (c: 2)>
    array([110, 125])
    Dimensions without coordinates: c

    >>> xr.dot(da_a, da_b, dim=["a"])
    <xarray.DataArray (b: 2, c: 2)>
    array([[40, 46],
           [70, 79]])
    Dimensions without coordinates: b, c

    >>> xr.dot(da_a, da_b, da_c, dim=["b", "c"])
    <xarray.DataArray (a: 3, d: 3)>
    array([[  9,  14,  19],
           [ 93, 150, 207],
           [273, 446, 619]])
    Dimensions without coordinates: a, d

    >>> xr.dot(da_a, da_b)
    <xarray.DataArray (c: 2)>
    array([110, 125])
    Dimensions without coordinates: c

    >>> xr.dot(da_a, da_b, dim=...)
    <xarray.DataArray ()>
    array(235)
    """
    from xarray.core.dataarray import DataArray
    from xarray.core.variable import Variable

    if any(not isinstance(arr, (Variable, DataArray)) for arr in arrays):
        raise TypeError(
            "Only xr.DataArray and xr.Variable are supported."
            f"Given {[type(arr) for arr in arrays]}."
        )

    if len(arrays) == 0:
        raise TypeError("At least one array should be given.")

    common_dims: set[Hashable] = set.intersection(*(set(arr.dims) for arr in arrays))
    all_dims = []
    for arr in arrays:
        all_dims += [d for d in arr.dims if d not in all_dims]

    einsum_axes = "abcdefghijklmnopqrstuvwxyz"
    dim_map = {d: einsum_axes[i] for i, d in enumerate(all_dims)}

    if dim is ...:
        dim = all_dims
    elif isinstance(dim, str):
        dim = (dim,)
    elif dim is None:
        # find dimensions that occur more than one times
        dim_counts: Counter = Counter()
        for arr in arrays:
            dim_counts.update(arr.dims)
        dim = tuple(d for d, c in dim_counts.items() if c > 1)

    dot_dims: set[Hashable] = set(dim)

    # dimensions to be parallelized
    broadcast_dims = common_dims - dot_dims
    input_core_dims = [
        [d for d in arr.dims if d not in broadcast_dims] for arr in arrays
    ]
    output_core_dims = [
        [d for d in all_dims if d not in dot_dims and d not in broadcast_dims]
    ]

    # construct einsum subscripts, such as '...abc,...ab->...c'
    # Note: input_core_dims are always moved to the last position
    subscripts_list = [
        "..." + "".join(dim_map[d] for d in ds) for ds in input_core_dims
    ]
    subscripts = ",".join(subscripts_list)
    subscripts += "->..." + "".join(dim_map[d] for d in output_core_dims[0])

    join = OPTIONS["arithmetic_join"]
    # using "inner" emulates `(a * b).sum()` for all joins (except "exact")
    if join != "exact":
        join = "inner"

    # subscripts should be passed to np.einsum as arg, not as kwargs. We need
    # to construct a partial function for apply_ufunc to work.
    func = functools.partial(duck_array_ops.einsum, subscripts, **kwargs)
    result = apply_ufunc(
        func,
        *arrays,
        input_core_dims=input_core_dims,
        output_core_dims=output_core_dims,
        join=join,
        dask="allowed",
    )
    return result.transpose(*all_dims, missing_dims="ignore")


def where(cond, x, y, keep_attrs=None):
    """Return elements from `x` or `y` depending on `cond`.

    Performs xarray-like broadcasting across input arguments.

    All dimension coordinates on `x` and `y`  must be aligned with each
    other and with `cond`.

    Parameters
    ----------
    cond : scalar, array, Variable, DataArray or Dataset
        When True, return values from `x`, otherwise returns values from `y`.
    x : scalar, array, Variable, DataArray or Dataset
        values to choose from where `cond` is True
    y : scalar, array, Variable, DataArray or Dataset
        values to choose from where `cond` is False
    keep_attrs : bool or str or callable, optional
        How to treat attrs. If True, keep the attrs of `x`.

    Returns
    -------
    Dataset, DataArray, Variable or array
        In priority order: Dataset, DataArray, Variable or array, whichever
        type appears as an input argument.

    Examples
    --------
    >>> x = xr.DataArray(
    ...     0.1 * np.arange(10),
    ...     dims=["lat"],
    ...     coords={"lat": np.arange(10)},
    ...     name="sst",
    ... )
    >>> x
    <xarray.DataArray 'sst' (lat: 10)>
    array([0. , 0.1, 0.2, 0.3, 0.4, 0.5, 0.6, 0.7, 0.8, 0.9])
    Coordinates:
      * lat      (lat) int64 0 1 2 3 4 5 6 7 8 9

    >>> xr.where(x < 0.5, x, x * 100)
    <xarray.DataArray 'sst' (lat: 10)>
    array([ 0. ,  0.1,  0.2,  0.3,  0.4, 50. , 60. , 70. , 80. , 90. ])
    Coordinates:
      * lat      (lat) int64 0 1 2 3 4 5 6 7 8 9

    >>> y = xr.DataArray(
    ...     0.1 * np.arange(9).reshape(3, 3),
    ...     dims=["lat", "lon"],
    ...     coords={"lat": np.arange(3), "lon": 10 + np.arange(3)},
    ...     name="sst",
    ... )
    >>> y
    <xarray.DataArray 'sst' (lat: 3, lon: 3)>
    array([[0. , 0.1, 0.2],
           [0.3, 0.4, 0.5],
           [0.6, 0.7, 0.8]])
    Coordinates:
      * lat      (lat) int64 0 1 2
      * lon      (lon) int64 10 11 12

    >>> xr.where(y.lat < 1, y, -1)
    <xarray.DataArray (lat: 3, lon: 3)>
    array([[ 0. ,  0.1,  0.2],
           [-1. , -1. , -1. ],
           [-1. , -1. , -1. ]])
    Coordinates:
      * lat      (lat) int64 0 1 2
      * lon      (lon) int64 10 11 12

    >>> cond = xr.DataArray([True, False], dims=["x"])
    >>> x = xr.DataArray([1, 2], dims=["y"])
    >>> xr.where(cond, x, 0)
    <xarray.DataArray (x: 2, y: 2)>
    array([[1, 2],
           [0, 0]])
    Dimensions without coordinates: x, y

    See Also
    --------
    numpy.where : corresponding numpy function
    Dataset.where, DataArray.where :
        equivalent methods
    """
    from xarray.core.dataset import Dataset

    if keep_attrs is None:
        keep_attrs = _get_keep_attrs(default=False)

    # alignment for three arguments is complicated, so don't support it yet
    result = apply_ufunc(
        duck_array_ops.where,
        cond,
        x,
        y,
        join="exact",
        dataset_join="exact",
        dask="allowed",
        keep_attrs=keep_attrs,
    )

    # keep the attributes of x, the second parameter, by default to
    # be consistent with the `where` method of `DataArray` and `Dataset`
    # rebuild the attrs from x at each level of the output, which could be
    # Dataset, DataArray, or Variable, and also handle coords
    if keep_attrs is True and hasattr(result, "attrs"):
        if isinstance(y, Dataset) and not isinstance(x, Dataset):
            # handle special case where x gets promoted to Dataset
            result.attrs = {}
            if getattr(x, "name", None) in result.data_vars:
                result[x.name].attrs = getattr(x, "attrs", {})
        else:
            # otherwise, fill in global attrs and variable attrs (if they exist)
            result.attrs = getattr(x, "attrs", {})
            for v in getattr(result, "data_vars", []):
                result[v].attrs = getattr(getattr(x, v, None), "attrs", {})
        for c in getattr(result, "coords", []):
            # always fill coord attrs of x
            result[c].attrs = getattr(getattr(x, c, None), "attrs", {})

    return result


@overload
def polyval(
    coord: DataArray, coeffs: DataArray, degree_dim: Hashable = "degree"
) -> DataArray:
    ...


@overload
def polyval(
    coord: DataArray, coeffs: Dataset, degree_dim: Hashable = "degree"
) -> Dataset:
    ...


@overload
def polyval(
    coord: Dataset, coeffs: DataArray, degree_dim: Hashable = "degree"
) -> Dataset:
    ...


@overload
def polyval(
    coord: Dataset, coeffs: Dataset, degree_dim: Hashable = "degree"
) -> Dataset:
    ...


@overload
def polyval(
    coord: Dataset | DataArray,
    coeffs: Dataset | DataArray,
    degree_dim: Hashable = "degree",
) -> Dataset | DataArray:
    ...


def polyval(
    coord: Dataset | DataArray,
    coeffs: Dataset | DataArray,
    degree_dim: Hashable = "degree",
) -> Dataset | DataArray:
    """Evaluate a polynomial at specific values

    Parameters
    ----------
    coord : DataArray or Dataset
        Values at which to evaluate the polynomial.
    coeffs : DataArray or Dataset
        Coefficients of the polynomial.
    degree_dim : Hashable, default: "degree"
        Name of the polynomial degree dimension in `coeffs`.

    Returns
    -------
    DataArray or Dataset
        Evaluated polynomial.

    See Also
    --------
    xarray.DataArray.polyfit
    numpy.polynomial.polynomial.polyval
    """

    if degree_dim not in coeffs._indexes:
        raise ValueError(
            f"Dimension `{degree_dim}` should be a coordinate variable with labels."
        )
    if not np.issubdtype(coeffs[degree_dim].dtype, np.integer):
        raise ValueError(
            f"Dimension `{degree_dim}` should be of integer dtype. Received {coeffs[degree_dim].dtype} instead."
        )
    max_deg = coeffs[degree_dim].max().item()
    coeffs = coeffs.reindex(
        {degree_dim: np.arange(max_deg + 1)}, fill_value=0, copy=False
    )
    coord = _ensure_numeric(coord)

    # using Horner's method
    # https://en.wikipedia.org/wiki/Horner%27s_method
    res = zeros_like(coord) + coeffs.isel({degree_dim: max_deg}, drop=True)
    for deg in range(max_deg - 1, -1, -1):
        res *= coord
        res += coeffs.isel({degree_dim: deg}, drop=True)

    return res


def _ensure_numeric(data: Dataset | DataArray) -> Dataset | DataArray:
    """Converts all datetime64 variables to float64

    Parameters
    ----------
    data : DataArray or Dataset
        Variables with possible datetime dtypes.

    Returns
    -------
    DataArray or Dataset
        Variables with datetime64 dtypes converted to float64.
    """
    from xarray.core.dataset import Dataset

    def _cfoffset(x: DataArray) -> Any:
        scalar = x.compute().data[0]
        if not is_scalar(scalar):
            # we do not get a scalar back on dask == 2021.04.1
            scalar = scalar.item()
        return type(scalar)(1970, 1, 1)

    def to_floatable(x: DataArray) -> DataArray:
        if x.dtype.kind in "MO":
            # datetimes (CFIndexes are object type)
            offset = (
                np.datetime64("1970-01-01") if x.dtype.kind == "M" else _cfoffset(x)
            )
            return x.copy(
                data=datetime_to_numeric(x.data, offset=offset, datetime_unit="ns"),
            )
        elif x.dtype.kind == "m":
            # timedeltas
            return duck_array_ops.astype(x, dtype=float)
        return x

    if isinstance(data, Dataset):
        return data.map(to_floatable)
    else:
        return to_floatable(data)


def _calc_idxminmax(
    *,
    array,
    func: Callable,
    dim: Hashable | None = None,
    skipna: bool | None = None,
    fill_value: Any = dtypes.NA,
    keep_attrs: bool | None = None,
):
    """Apply common operations for idxmin and idxmax."""
    # This function doesn't make sense for scalars so don't try
    if not array.ndim:
        raise ValueError("This function does not apply for scalars")

    if dim is not None:
        pass  # Use the dim if available
    elif array.ndim == 1:
        # it is okay to guess the dim if there is only 1
        dim = array.dims[0]
    else:
        # The dim is not specified and ambiguous.  Don't guess.
        raise ValueError("Must supply 'dim' argument for multidimensional arrays")

    if dim not in array.dims:
        raise KeyError(
            f"Dimension {dim!r} not found in array dimensions {array.dims!r}"
        )
    if dim not in array.coords:
        raise KeyError(
            f"Dimension {dim!r} is not one of the coordinates {tuple(array.coords.keys())}"
        )

    # These are dtypes with NaN values argmin and argmax can handle
    na_dtypes = "cfO"

    if skipna or (skipna is None and array.dtype.kind in na_dtypes):
        # Need to skip NaN values since argmin and argmax can't handle them
        allna = array.isnull().all(dim)
        array = array.where(~allna, 0)

    # This will run argmin or argmax.
    indx = func(array, dim=dim, axis=None, keep_attrs=keep_attrs, skipna=skipna)

    # Handle chunked arrays (e.g. dask).
    if is_chunked_array(array.data):
        chunkmanager = get_chunked_array_type(array.data)
        chunks = dict(zip(array.dims, array.chunks))
        dask_coord = chunkmanager.from_array(array[dim].data, chunks=chunks[dim])
        data = dask_coord[duck_array_ops.ravel(indx.data)]
        res = indx.copy(data=duck_array_ops.reshape(data, indx.shape))
        # we need to attach back the dim name
        res.name = dim
    else:
        res = array[dim][(indx,)]
        # The dim is gone but we need to remove the corresponding coordinate.
        del res.coords[dim]

    if skipna or (skipna is None and array.dtype.kind in na_dtypes):
        # Put the NaN values back in after removing them
        res = res.where(~allna, fill_value)

    # Copy attributes from argmin/argmax, if any
    res.attrs = indx.attrs

    return res


_T = TypeVar("_T", bound=Union["Dataset", "DataArray"])
_U = TypeVar("_U", bound=Union["Dataset", "DataArray"])
_V = TypeVar("_V", bound=Union["Dataset", "DataArray"])


@overload
def unify_chunks(__obj: _T) -> tuple[_T]:
    ...


@overload
def unify_chunks(__obj1: _T, __obj2: _U) -> tuple[_T, _U]:
    ...


@overload
def unify_chunks(__obj1: _T, __obj2: _U, __obj3: _V) -> tuple[_T, _U, _V]:
    ...


@overload
def unify_chunks(*objects: Dataset | DataArray) -> tuple[Dataset | DataArray, ...]:
    ...


def unify_chunks(*objects: Dataset | DataArray) -> tuple[Dataset | DataArray, ...]:
    """
    Given any number of Dataset and/or DataArray objects, returns
    new objects with unified chunk size along all chunked dimensions.

    Returns
    -------
    unified (DataArray or Dataset) – Tuple of objects with the same type as
    *objects with consistent chunk sizes for all dask-array variables

    See Also
    --------
    dask.array.core.unify_chunks
    """
    from xarray.core.dataarray import DataArray

    # Convert all objects to datasets
    datasets = [
        obj._to_temp_dataset() if isinstance(obj, DataArray) else obj.copy()
        for obj in objects
    ]

    # Get arguments to pass into dask.array.core.unify_chunks
    unify_chunks_args = []
    sizes: dict[Hashable, int] = {}
    for ds in datasets:
        for v in ds._variables.values():
            if v.chunks is not None:
                # Check that sizes match across different datasets
                for dim, size in v.sizes.items():
                    try:
                        if sizes[dim] != size:
                            raise ValueError(
                                f"Dimension {dim!r} size mismatch: {sizes[dim]} != {size}"
                            )
                    except KeyError:
                        sizes[dim] = size
                unify_chunks_args += [v._data, v._dims]

    # No dask arrays: Return inputs
    if not unify_chunks_args:
        return objects

    chunkmanager = get_chunked_array_type(*[arg for arg in unify_chunks_args])
    _, chunked_data = chunkmanager.unify_chunks(*unify_chunks_args)
    chunked_data_iter = iter(chunked_data)
    out: list[Dataset | DataArray] = []
    for obj, ds in zip(objects, datasets):
        for k, v in ds._variables.items():
            if v.chunks is not None:
                ds._variables[k] = v.copy(data=next(chunked_data_iter))
        out.append(obj._from_temp_dataset(ds) if isinstance(obj, DataArray) else ds)

    return tuple(out)<|MERGE_RESOLUTION|>--- conflicted
+++ resolved
@@ -1533,15 +1533,10 @@
     # 4. Compute covariance along the given dim
     # N.B. `skipna=True` is required or auto-covariance is computed incorrectly. E.g.
     # Try xr.cov(da,da) for da = xr.DataArray([[1, 2], [1, np.nan]], dims=["x", "time"])
-<<<<<<< HEAD
-    cov = (demeaned_da_a.conj() * demeaned_da_b).weighted(weights).mean(
-        dim=dim, skipna=True
-=======
     cov = (
         (demeaned_da_a.conj() * demeaned_da_b)
         .weighted(weights)
-        .mean(dim=dim, skipna=True, min_count=1)
->>>>>>> 042bb281
+        .mean(dim=dim, skipna=True)
     )
 
     if method == "cov":
