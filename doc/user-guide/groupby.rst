.. currentmodule:: xarray

.. _groupby:

GroupBy: Group and Bin Data
---------------------------

Often we want to bin or group data, produce statistics (mean, variance) on
the groups, and then return a reduced data set. To do this, Xarray supports
`"group by"`__ operations with the same API as pandas to implement the
`split-apply-combine`__ strategy:

__ https://pandas.pydata.org/pandas-docs/stable/groupby.html
__ https://www.jstatsoft.org/v40/i01/paper

- Split your data into multiple independent groups.
- Apply some function to each group.
- Combine your groups back into a single data object.

Group by operations work on both :py:class:`Dataset` and
:py:class:`DataArray` objects. Most of the examples focus on grouping by
a single one-dimensional variable, although support for grouping
over a multi-dimensional variable has recently been implemented. Note that for
one-dimensional data, it is usually faster to rely on pandas' implementation of
the same pipeline.

.. tip::

   `Install the flox package <https://flox.readthedocs.io>`_ to substantially improve the performance
   of GroupBy operations, particularly with dask. flox
   `extends Xarray's in-built GroupBy capabilities <https://flox.readthedocs.io/en/latest/xarray.html>`_
   by allowing grouping by multiple variables, and lazy grouping by dask arrays.
   If installed, Xarray will automatically use flox by default.

Split
~~~~~

Let's create a simple example dataset:

.. ipython:: python
    :suppress:

    import numpy as np
    import pandas as pd
    import xarray as xr

    np.random.seed(123456)

.. ipython:: python

    ds = xr.Dataset(
        {"foo": (("x", "y"), np.random.rand(4, 3))},
        coords={"x": [10, 20, 30, 40], "letters": ("x", list("abba"))},
    )
    arr = ds["foo"]
    ds

If we groupby the name of a variable or coordinate in a dataset (we can also
use a DataArray directly), we get back a ``GroupBy`` object:

.. ipython:: python

    ds.groupby("letters")

This object works very similarly to a pandas GroupBy object. You can view
the group indices with the ``groups`` attribute:

.. ipython:: python

    ds.groupby("letters").groups

You can also iterate over groups in ``(label, group)`` pairs:

.. ipython:: python

    list(ds.groupby("letters"))

You can index out a particular group:

.. ipython:: python

    ds.groupby("letters")["b"]

Just like in pandas, creating a ``GroupBy`` object is cheap: it does not actually
split the data until you access particular values.

To group by multiple variables, see the section on `Grouper Objects`_

Binning
~~~~~~~

Sometimes you don't want to use all the unique values to determine the groups
but instead want to "bin" the data into coarser groups. You could always create
a customized coordinate, but xarray facilitates this via the
:py:meth:`Dataset.groupby_bins` method.

.. ipython:: python

    x_bins = [0, 25, 50]
    ds.groupby_bins("x", x_bins).groups

The binning is implemented via :func:`pandas.cut`, whose documentation details how
the bins are assigned. As seen in the example above, by default, the bins are
labeled with strings using set notation to precisely identify the bin limits. To
override this behavior, you can specify the bin labels explicitly. Here we
choose `float` labels which identify the bin centers:

.. ipython:: python

    x_bin_labels = [12.5, 37.5]
    ds.groupby_bins("x", x_bins, labels=x_bin_labels).groups


Apply
~~~~~

To apply a function to each group, you can use the flexible
:py:meth:`core.groupby.DatasetGroupBy.map` method. The resulting objects are automatically
concatenated back together along the group axis:

.. ipython:: python

    def standardize(x):
        return (x - x.mean()) / x.std()


    arr.groupby("letters").map(standardize)

GroupBy objects also have a :py:meth:`core.groupby.DatasetGroupBy.reduce` method and
methods like :py:meth:`core.groupby.DatasetGroupBy.mean` as shortcuts for applying an
aggregation function:

.. ipython:: python

    arr.groupby("letters").mean(dim="x")

Using a groupby is thus also a convenient shortcut for aggregating over all
dimensions *other than* the provided one:

.. ipython:: python

    ds.groupby("x").std(...)

.. note::

    We use an ellipsis (`...`) here to indicate we want to reduce over all
    other dimensions


First and last
~~~~~~~~~~~~~~

There are two special aggregation operations that are currently only found on
groupby objects: first and last. These provide the first or last example of
values for group along the grouped dimension:

.. ipython:: python

    ds.groupby("letters").first(...)

By default, they skip missing values (control this with ``skipna``).

Grouped arithmetic
~~~~~~~~~~~~~~~~~~

GroupBy objects also support a limited set of binary arithmetic operations, as
a shortcut for mapping over all unique labels. Binary arithmetic is supported
for ``(GroupBy, Dataset)`` and ``(GroupBy, DataArray)`` pairs, as long as the
dataset or data array uses the unique grouped values as one of its index
coordinates. For example:

.. ipython:: python

    alt = arr.groupby("letters").mean(...)
    alt
    ds.groupby("letters") - alt

This last line is roughly equivalent to the following::

    results = []
    for label, group in ds.groupby('letters'):
        results.append(group - alt.sel(letters=label))
    xr.concat(results, dim='x')

Iterating and Squeezing
~~~~~~~~~~~~~~~~~~~~~~~

Previously, Xarray defaulted to squeezing out dimensions of size one when iterating over
a GroupBy object. This behaviour is being removed.
You can always squeeze explicitly later with the Dataset or DataArray
:py:meth:`DataArray.squeeze` methods.

.. ipython:: python

    next(iter(arr.groupby("x", squeeze=False)))


.. _groupby.multidim:

Multidimensional Grouping
~~~~~~~~~~~~~~~~~~~~~~~~~

Many datasets have a multidimensional coordinate variable (e.g. longitude)
which is different from the logical grid dimensions (e.g. nx, ny). Such
variables are valid under the `CF conventions`__. Xarray supports groupby
operations over multidimensional coordinate variables:

__ https://cfconventions.org/cf-conventions/v1.6.0/cf-conventions.html#_two_dimensional_latitude_longitude_coordinate_variables

.. ipython:: python

    da = xr.DataArray(
        [[0, 1], [2, 3]],
        coords={
            "lon": (["ny", "nx"], [[30, 40], [40, 50]]),
            "lat": (["ny", "nx"], [[10, 10], [20, 20]]),
        },
        dims=["ny", "nx"],
    )
    da
    da.groupby("lon").sum(...)
    da.groupby("lon").map(lambda x: x - x.mean(), shortcut=False)

Because multidimensional groups have the ability to generate a very large
number of bins, coarse-binning via :py:meth:`Dataset.groupby_bins`
may be desirable:

.. ipython:: python

    da.groupby_bins("lon", [0, 45, 50]).sum()

These methods group by `lon` values. It is also possible to groupby each
cell in a grid, regardless of value, by stacking multiple dimensions,
applying your function, and then unstacking the result:

.. ipython:: python

    stacked = da.stack(gridcell=["ny", "nx"])
    stacked.groupby("gridcell").sum(...).unstack("gridcell")

.. _groupby.groupers:

Grouper Objects
~~~~~~~~~~~~~~~

Both ``groupby_bins`` and ``resample`` are specializations of the core ``groupby`` operation for binning,
and time resampling. Many problems demand more complex GroupBy application: for example, grouping by multiple
variables with a combination of categorical grouping, binning, and resampling; or more specializations like
spatial resampling; or more complex time grouping like special handling of seasons, or the ability to specify
custom seasons. To handle these use-cases and more, Xarray is evolving to providing an
extension point using ``Grouper`` objects.

.. tip::

   See the `grouper design`_ doc for more detail on the motivation and design ideas behind
   Grouper objects.

.. _grouper design: https://github.com/pydata/xarray/blob/main/design_notes/grouper_objects.md

For now Xarray provides three specialized Grouper objects:

1. :py:class:`groupers.UniqueGrouper` for categorical grouping
2. :py:class:`groupers.BinGrouper` for binned grouping
3. :py:class:`groupers.TimeResampler` for resampling along a datetime coordinate

These provide functionality identical to the existing ``groupby``, ``groupby_bins``, and ``resample`` methods.
That is,

.. code-block:: python

    ds.groupby("x")

is identical to

.. code-block:: python

    from xarray.groupers import UniqueGrouper

    ds.groupby(x=UniqueGrouper())

We can use this to group by multiple dimensions:

.. ipython:: python

    from xarray.groupers import UniqueGrouper
<<<<<<< HEAD
    da.groupby(lat=UniqueGrouper(), lon=UniqueGrouper()).sum()
=======

    ds.groupby(lat=UniqueGrouper(), lon=UniqueGrouper()).sum()
>>>>>>> 10b175b0

Similarly,

.. code-block:: python

    ds.groupby_bins("x", bins=bins)

is identical to

.. code-block:: python

    from xarray.groupers import BinGrouper

    ds.groupby(x=BinGrouper(bins))

and

.. code-block:: python

    ds.resample(time="ME")

is identical to

.. code-block:: python

    from xarray.groupers import TimeResampler

    ds.resample(time=TimeResampler("ME"))<|MERGE_RESOLUTION|>--- conflicted
+++ resolved
@@ -283,12 +283,8 @@
 .. ipython:: python
 
     from xarray.groupers import UniqueGrouper
-<<<<<<< HEAD
+
     da.groupby(lat=UniqueGrouper(), lon=UniqueGrouper()).sum()
-=======
-
-    ds.groupby(lat=UniqueGrouper(), lon=UniqueGrouper()).sum()
->>>>>>> 10b175b0
 
 Similarly,
 
